== Version 1.5.0 (unreleased) ==

Changes:

* `RelyingParty` now makes an immutable copy of the `origins` argument, instead
  of storing a reference to a possibly mutable value.
* The enum `AuthenticatorTransport` has been replaced by a value class
  containing methods and value constants equivalent to the previous enum.
* The return type of `PublicKeyCredentialDescriptor.getTransports()` is now a
  `SortedSet` instead of `Set`. The builder still accepts a plain `Set`.
* Registration ceremony now verifies that the returned credential public key
  matches one of the algorithms specified in
  `RelyingParty.preferredPubkeyParams` and can be successfully parsed.

New features:

* Origin matching can now be relaxed via two new `RelyingParty` options:
  * `allowOriginPort` (default `false`): Allow any port number in the origin
  * `allowOriginSubdomain` (default `false`): Allow any subdomain of any origin
    listed in `RelyingParty.origins`
  * See JavaDoc for details and examples.
<<<<<<< HEAD
* Added support for RS1 credentials. Registration of RS1 credentials is not
  enabled by default, but can be enabled by setting
  `RelyingParty.preferredPubKeyCredParams` to a list containing
  `PublicKeyCredentialParameters.RS1`.
  * New constant `PublicKeyCredentialParameters.RS1`
  * New constant `COSEAlgorithmIdentifier.RS1`
=======
* The new `AuthenticatorTransport` can now contain any string value as the
  transport identifier, as required in the editor's draft of the L2 spec. See:
  https://github.com/w3c/webauthn/pull/1275
>>>>>>> 6b66992d


== Version 1.4.1 ==

Packaging fixes:

* Fixed dependency declarations so API dependencies are correctly propagated as
  compile-time dependencies of dependent projects.
* Fixed Specification-Version release date in webauthn-server-core jar manifest.


== Version 1.4.0 ==

Changes:

* Class `com.yubico.internal.util.WebAuthnCodecs` is no longer public. The
  package `com.yubico.internal.util` was already declared non-public in JavaDoc,
  but this is now also enforced via Java visibility rules.
* Class `com.yubico.webauthn.meta.Specification.SpecificationBuilder` is no
  longer public. It was never intended to be, although this was not documented
  explicitly.
* Default value for `RelyingParty.preferredPubKeyParams` changed from `[ES256,
  RS256]` to `[ES256, EdDSA, RS256]`
* Data classes no longer use `Optional` internally in field types. This should
  not meaningfully affect the public API, but might improve compatibility with
  frameworks that use reflection.

New features:

* Added support for Ed25519 signatures.
* New constants `COSEAlgorithmIdentifier.EdDSA` and
  `PublicKeyCredentialParameters.EdDSA`
* Artifacts are now built reproducibly; fresh builds from source should now be
  verifiable by signature files from Maven Central.

Security fixes:

* Bumped Jackson dependency to version 2.9.9.3 which has patched CVE-2019-12814,
  CVE-2019-14439, CVE-2019-14379


== Version 1.3.0 ==

Security fixes:

* Bumped Jackson dependency to version 2.9.9 which has patched CVE-2019-12086

New features:

* New optional parameter `timeout` added to `StartRegistrationOptions` and
  `StartAssertionOptions`

Bug fixes:

* Fixed polarity error in javadoc for `RelyingParty.allowUntrustedAttestation`


== Version 1.2.0 ==

New features:

* RSA keys are now supported.
* New constructor functions `PublicKeyCredential.parseRegistrationResponseJson` and `.parseAssertionResponseJson`
  * So users don't have to deal with the `TypeReference`s imposed by the generics, unless they want to.

Bug fixes:

* `android-key` attestation statements now don't throw an exception if
  `allowUntrustedAttestation` is set to `true`.
* `tpm` attestation statements now don't throw an exception if
  `allowUntrustedAttestation` is set to `true`.


== Version 1.1.0 ==

Changed behaviours:

* `AssertionExtensionInputsBuilder.appid(Optional<AppId>)` now fails fast if the
  argument is `null`
* `ClientAssertionExtensionOutputsBuilder.appid(Optional<Boolean>)` now fails
  fast if the argument is `null`


New features:

* Public API methods that take `Optional` parameters now come with
  `Optional`-less aliases.


== Version 1.0.1 ==

Bugfixes:

* Registration no longer fails for unimplemented attestation statement formats
  if `allowUnknownAttestation` is set to `true`.
 ** Registration still fails for attestation statement formats not defined in
    the WebAuthn Level 1 spec.


== Version 1.0.0 ==

* Fixed URL in artifact POM
* Improved a few javadoc wordings


== Version 0.8.0 ==

Possibly breaking changes:

* User Presence (UP) is now always required by the spec, not only when UV is not
  required; implementation updated to reflect this.


New features:

* Added support for `android-safetynet` attestation statement format
 ** Thanks to Ren Lin for the contribution, see https://github.com/Yubico/java-webauthn-server/pull/5
* Implementation updated to reflect Proposed Recommendation version of the spec,
  released 2019-01-17

Bug fixes:

* Fixed validation of zero-valued assertion signature counter
 ** Previously, a zero-valued assertion signature counter was always regarded as
    valid. Now, it is only considered valid if the stored signature counter is
    also zero.


== Version 0.7.0 ==

=== `webauthn-server-attestation` ===

* Added attestation metadata for Security Key NFC by Yubico

=== `webauthn-server-core` ===

Breaking changes:

* Deleted parameter `RelyingParty.verifyTypeAttribute`. This was added as a
  workaround while browser implementations were incomplete, and should never be
  used in production.
* Replaced field `RegisteredCredential.publicKey: PublicKey` with
  `publicKeyCose: ByteArray`. This means the library user no longer needs to
  parse the public key before passing it back into the library.
* `RelyingParty.finishAssertion` now throws `InvalidSignatureCountException`
  instead of its supertype `AssertionFailedException` when signature count
  validation is enabled and the received signature count is invalid.

New features:

* New parameter `StartAssertionOptions.userVerification` which is forwarded into
  `PublicKeyCredentialRequestOptions` by `RelyingParty.startAssertion`


== Version 0.6.0 ==

Breaking changes:

* Classes moved from package `com.yubico.webauthn.data` to `com.yubico.webauthn`:
 **  `AssertionRequest`
 **  `AssertionResult`
 **  `RegistrationResult`
* All public classes are now final.
* All builders now enforce mandatory arguments at compile time. Some usages may
  therefore need to adjust the order of calls on the builder instance.
 ** Static method `Attestation.trusted(boolean)` replaced with `.builder()` with
    `.trusted(boolean)` as builder method instead
 ** `AuthenticatorAssertionResponse` constructor is now private.
 ** `AuthenticatorAttestationResponse` constructor is now private.
 ** `PublicKeyCredentialDescriptor` constructor is now private.
 ** `PublicKeyCredentialRequestOptions` constructor is now private.
* All classes that take collections as constructor (builder) arguments now make
  shallow copies of those collections, so that mutations of the collections
  don't propagate into the class instance.
* Deleted interface `Crypto` and constructor parameter `crypto` of `RelyingParty`
* Deleted interface `ChallengeGenerator` and constructor parameter
  `challengeGenerator` of `RelyingParty`
* Updated implementation to agree with current editor's draft of the spec
 ** Renamed class `AttestationData` to `AttestedCredentialData`
 ** Enum constant `TokenBindingStatus.NOT_SUPPORTED` deleted; this is now
    instead signaled by a missing value
 ** Parameter `RelyingParty.allowMissingTokenBinding` therefore removed
 ** Enum constant `AttestationType.PRIVACY_CA` renamed to `ATTESTATION_CA`
* Renamed class `AuthenticationDataFlags` to `AuthenticatorDataFlags`
* Deleted constant `UserVerificationRequirement.DEFAULT`
* Deleted method `AttestationObject.getAuthData()`
* Changed type of field `RelyingParty.origins` from `List` to `Set`
* Fixed (reduced) visibility of `RegisteredCredential` fields
* Class `MetadataObject` moved to `webauthn-server-attestation` module
* Updated and greatly expanded Javadoc

New features:

* Constructor parameter `pubKeyCredParams` of `RelyingParty` is now optional
  with a default value.
* Constructor parameter `origins` of `RelyingParty` is now optional and defaults
  to a list whose only element is the RP ID prefixed with `https://`.
* All classes with a builder now also have a `.toBuilder()` method.


== Version 0.5.0 ==

=== `webauthn-server-core` ===

New features:

* `PackedAttestationStatementVerifier` now supports SHA256WithRSA signatures

Bug fixes:

* `PublicKeyCredentialDescriptor.compareTo` is now consistent with equals
* `AuthenticatorData` constructor should now throw more descriptive exceptions
  instead of raw `ArrayIndexOutOfBoundsException`s


=== `webauthn-server-attestation` ===

Breaking changes:

* Interface `MetadataResolver` replaced with interfaces `AttestationResolver`
  and `TrustResolver`
 ** Class `SimpleResolver` split into `SimpleAttestationResolver` and
    `SimpleTrustResolver`
  *** Both of these classes now take the metadata as a constructor parameter
      instead of exposing `addMetadata` methods
 ** Class `CompositeResolver` split into `CompositeAttestationResolver` and
    `CompositeTrustResolver`
* Class `StandardMetadataService` overhauled


== Version 0.4.0 ==

Breaking changes:

* Field `StartRegistrationOptions.requireResidentKey: boolean` replaced with
  field `authenticatorSelection: Optional<AuthenticatorSelectionCriteria>`


== Version 0.3.0 ==

* Major API overhaul; public API changes include but are not limited to:
 ** Reorganised package structure
 ** `CredentialRepository.getCredentialIdsForUsername(String)` now returns `Set`
    instead of `List`
 ** Most data classes now expose a builder instead of a public constructor
 ** Shortcut constants added to `COSEAlgorithmIdentifier` and
    `PublicKeyCredentialParameters`
 ** Exception `U2fBadConfigurationException` renamed to
    `BadConfigurationException`
 ** `RelyingParty.startRegistration` now accepts one `StartRegistrationOptions`
    parameter instead of several parameters
 ** `RelyingParty.finishRegistration` now accepts one
    `FinishRegistrationOptions` parameter instead of several parameters
 ** `RelyingParty.startAssertion` now accepts one `StartAssertionOptions`
    parameter instead of several parameters
 ** `RelyingParty.finishAssertion` now accepts one `FinishAssertionOptions`
    parameter instead of several parameters
 ** `RelyingParty.finishRegistration` now throws checked
    `RegistrationFailedException` instead of `IllegalArgumentException` on most
    failures
 ** `RelyingParty.finishAssertion` now throws checked
    `AssertionFailedException` instead of `IllegalArgumentException` on most
    failures
 ** Class `MetadataResolver` replaced with interface
 ** Constructor `CollectedClientData(JsonNode)` deleted
 ** Parameters `StartRegistrationOptions.excludeCredentials` and
    `StartAssertionOptions.allowCredentials` deleted; they are now discovered
    automatically from the `CredentialRepository`. If custom control over
    `excludeCredentials` or `allowCredentials` is needed, modify the
    `PublicKeyCredentialCreationOptions` or `PublicKeyCredentialRequestOptions`
    object manually.
 ** `COSEAlgorithmIdentifier` is now an actual enum
 ** Extensions are now passed and returned as domain objects instead of as Jackson
    types
 ** Type parameter added to `PublicKeyCredential` to express extensions type
 ** Fields `CollectedClientData.authenticatorExtensions` and `.clientExtensions`
    deleted
* Fixed a bug in `AuthenticatorDataFlags` that caused the `ED` (0x80) flag to
  never be set
* All classes in `com.yubico.webauthn.data` can now be serialized and
  deserialized using Jackson
 ** JSON output has been slightly changed:
  *** `AttestationObject`, `AuthenticatorData` and `CollectedClientData` now serialize back to
    Base64Url encoded bytes instead of to JSON objects
  *** Member `_attestationObject` removed from serialized
      `AuthenticatorAttestationResponse`
  *** Member `authenticatorData` removed from serialized
      `AuthenticatorAttestationResponse`
* New methods `ByteArray.size(): int` and `.isEmpty(): boolean`
* `ByteArray` is now `Comparable` to itself
* Added support for `appid` extension


== Version 0.2.0 ==

* Core library now recognises username as an internally relevant concept
* Source code translated from Scala to Java
* Too many other changes to count


== Version 0.1.0 ==

* First release of https://www.w3.org/TR/webauthn/[Web Authentication] support
* Merged U2F subprojects into webauthn-server-core and deleted lots of unused code


== java-u2flib-server version history ==

This project was forked from https://developers.yubico.com/java-u2flib-server/[java-u2flib-server]. Below is the version history from before the fork.


== Version 0.19.0 ==

Breaking changes:

* Overhauled exception hierarchy
 ** New exception class: `U2fCeremonyException`
 ** New exception class: `U2fRegistrationException extends U2fCeremonyException`
 ** New exception class: `U2fAuthenticationException extends U2fCeremonyException`
 ** The following exception classes now extend `U2fAuthenticationException`:
  *** `DeviceCompromisedException`
  *** `InvalidDeviceCounterException`
  *** `NoEligableDevicesException`
  *** `NoEligibleDevicesException`
 ** `U2fBadConfigurationException` is now a checked exception
 ** `U2fBadInputException` is now a checked exception, and is no longer thrown directly by the methods of `U2F`.
  *** Methods of `U2F` now catch this exception and wrap it in a `U2fRegistrationException` or ``U2fAuthenticationException`.
* `DeviceRegistration.getAttestationCertificate()` now returns `null` instead of throwing `NoSuchFieldException`
* `static ClientData.getString(JsonNode, String)` now throws `U2fBadInputException` instead of `NullPointerException`, or if the returned field is not a `String` value
* Some `AssertionError`s and `IllegalArgumentException`s are now `U2fBadInputException`s instead


Improvements:

* `BouncyCastleCrypto` now throws more descriptive exceptions


Bug fixes:

* Improved error handling in client data input validation
 ** Thanks to Nicholas Wilson for the contribution, see https://github.com/Yubico/java-u2flib-server/pull/25


== Version 0.18.1 ==

* Lombok now longer leaks into runtime dependencies


== Version 0.18.0 ==

=== u2flib-server-core ===

Breaking changes:

* "Authenticate" renamed to "sign" everywhere in `u2flib-server-core`
** Classes `AuthenticateRequest` renamed to `SignRequest`
** Class `AuthenticateRequestData` renamed to `SignRequestData`
** Class `AuthenticateResponse` renamed to `SignResponse`
** Method `Client.authenticate` renamed to `sign`
** Class `RawAuthenticateResponse` renamed to `RawSignResponse`
** Method `SoftKey.authenticate` renamed to `sign`
** Method `U2F.finishAuthentication` renamed to `finishSignature`
** Method `U2F.startAuthentication` renamed to `startSignature`
** Method `U2fPrimitives.finishAuthentication` renamed to `finishSignature`
** Method `U2fPrimitives.startAuthenticateion` renamed to `startSignature`
* Constants `AUTHENTICATE_TYP` and `REGISTER_TYPE` in `U2fPrimitives` are
  now private

== Version 0.17.1 ==

* u2flib-server-attestation module now uses SLF4J logging instead of
  `Throwable.printStackTrace`


== Version 0.17.0 ==

=== u2flib-server-core ===

Breaking changes:

* Field `RegisterRequestData.authenticateRequests: List<AuthenticateRequest>`
 replaced by field `registeredKeys: List<RegisteredKey>`

Additions:

* Fields added to class `AuthenticateRequestData`:
  * `challenge: String`
  * `appId: String`
* New class `RegisteredKey`
* Field `appId: String` added to `RegisterRequestData`

=== u2flib-server-demo ===

* `u2f-api.js` upgraded from version 1.0 to 1.1
* JS calls in views updated to work with version 1.1 of the JS API
* All views except `loginIndex` and `registerIndex` are now rendered via
  templates
* Navigation links added to all views
* Error feedback improved


== Version 0.13.1 (unreleased) ==

* Changed demo server URL to `localhost:8080`.
* Added the method `ClientData.getString` to get arbitrary clientData fields.
* Added u2flib-server-attestation for device attestation and metadata.


== Version 0.13.0 ==

* Added built-in support for multiple devices per user.
* Fixed demo server bug when running from jar. Thanks to axianx.<|MERGE_RESOLUTION|>--- conflicted
+++ resolved
@@ -19,18 +19,15 @@
   * `allowOriginSubdomain` (default `false`): Allow any subdomain of any origin
     listed in `RelyingParty.origins`
   * See JavaDoc for details and examples.
-<<<<<<< HEAD
+* The new `AuthenticatorTransport` can now contain any string value as the
+  transport identifier, as required in the editor's draft of the L2 spec. See:
+  https://github.com/w3c/webauthn/pull/1275
 * Added support for RS1 credentials. Registration of RS1 credentials is not
   enabled by default, but can be enabled by setting
   `RelyingParty.preferredPubKeyCredParams` to a list containing
   `PublicKeyCredentialParameters.RS1`.
   * New constant `PublicKeyCredentialParameters.RS1`
   * New constant `COSEAlgorithmIdentifier.RS1`
-=======
-* The new `AuthenticatorTransport` can now contain any string value as the
-  transport identifier, as required in the editor's draft of the L2 spec. See:
-  https://github.com/w3c/webauthn/pull/1275
->>>>>>> 6b66992d
 
 
 == Version 1.4.1 ==
