<<<<<<< HEAD
== Version 2.7.0 (unreleased) ==

* (Experimental) Added a new suite of interfaces, starting with
  `CredentialRepositoryV2`. `RelyingParty` can now be configured with a
  `CredentialRepositoryV2` instance instead of a `CredentialRepository`
  instance. This changes the result of the `RelyingParty` builder to
  `RelyingPartyV2`. `CredentialRepositoryV2` and `RelyingPartyV2` enable a suite
  of new features:
 ** `CredentialRepositoryV2` does not assume that the application has usernames,
    instead username support is modular. In addition to the
    `CredentialRepositoryV2`, `RelyingPartyV2` can be optionally configured with
    a `UsernameRepository` as well. If a `UsernameRepository` is not set, then
    `RelyingPartyV2.startAssertion(StartAssertionOptions)` will fail at runtime
    if `StartAssertionOptions.username` is set.
 ** `CredentialRepositoryV2` uses a new interface `CredentialRecord` to
    represent registered credentials, instead of the concrete
    `RegisteredCredential` class (although `RegisteredCredential` also
    implements `CredentialRecord`). This provides implementations greater
    flexibility while also automating the type conversion to
    `PublicKeyCredentialDescriptor` needed in `startRegistration()` and
    `startAssertion()`.
 ** `RelyingPartyV2.finishAssertion()` returns a new type `AssertionResultV2`
    with a new method `getCredential()`, which returns the `CredentialRecord`
    that was verified. The return type of `getCredential()` is generic and
    preserves the concrete type of `CredentialRecord` returned by the
    `CredentialRepositoryV2` implementation.
 ** NOTE: Experimental features may receive breaking changes without a major
    version increase.
* (Experimental) Added property `RegisteredCredential.transports`.
 ** NOTE: Experimental features may receive breaking changes without a major
    version increase.


== Version 2.6.0 (unreleased) ==
=======
== Version 2.6.0 ==
>>>>>>> 47ceee8c

`webauthn-server-core`:

New features:

* Added method `getParsedPublicKey(): java.security.PublicKey` to
  `RegistrationResult` and `RegisteredCredential`.
 ** Thanks to Jakob Heher (A-SIT) for the contribution, see
    https://github.com/Yubico/java-webauthn-server/pull/299
* Added enum parsing functions:
 ** `AuthenticatorAttachment.fromValue(String): Optional<AuthenticatorAttachment>`
 ** `PublicKeyCredentialType.fromId(String): Optional<PublicKeyCredentialType>`
 ** `ResidentKeyRequirement.fromValue(String): Optional<ResidentKeyRequirement>`
 ** `TokenBindingStatus.fromValue(String): Optional<TokenBindingStatus>`
 ** `UserVerificationRequirement.fromValue(String): Optional<UserVerificationRequirement>`
* Added public builder to `CredentialPropertiesOutput`.
* Added public factory function
  `LargeBlobRegistrationOutput.supported(boolean)`.
* Added public factory functions to `LargeBlobAuthenticationOutput`.
* Added `hints` property to `StartRegistrationOptions`, `StartAssertionOptions`,
  `PublicKeyCredentialCreationOptions` and `PublicKeyCredentialRequestOptions`,
  and class `PublicKeyCredentialHint` to support them, to support the `hints`
  parameter introduced in WebAuthn L3:
  https://www.w3.org/TR/2023/WD-webauthn-3-20230927/#dom-publickeycredentialcreationoptions-hints
* (Experimental) Added option `isSecurePaymentConfirmation(boolean)` to
  `FinishAssertionOptions`. When set, `RelyingParty.finishAssertion()` will
  adapt the validation logic for a Secure Payment Confirmation (SPC) response
  instead of an ordinary WebAuthn response. See the JavaDoc for details.
 ** NOTE: Experimental features may receive breaking changes without a major
    version increase.

`webauthn-server-attestation`:

New features:

* `FidoMetadataDownloader` now parses the CRLDistributionPoints extension on the
  application level, so the `com.sun.security.enableCRLDP=true` system property
  setting is no longer necessary.
* Added helper function `CertificateUtil.parseFidoSernumExtension` for parsing
  serial number from enterprise attestation certificates.


== Version 2.5.4 ==

`webauthn-server-attestation`:

Fixes:

* `AuthenticatorGetInfo.algorithms` now silently ignores unknown
  `COSEAlgorithmIdentifier` and `PublicKeyCredentialType` values instead of
  rejecting the MDS BLOB.


== Version 2.5.3 ==

`webauthn-server-attestation`:

Fixes:

* `FidoMetadataDownloader` no longer rejects FIDO MDS metadata BLOBs with
  unknown properties.


== Version 2.5.2 ==

Fixes:

* Allow unknown properties in `credProps` client extension output.


== Version 2.5.1 ==

Changes:

* Dropped dependency on COSE-Java.
* Fixed incompatibility with Jackson version 2.17.0-rc1.


== Version 2.5.0 ==

`webauthn-server-core`:

Breaking changes to experimental features:

* Added Jackson annotation `@JsonProperty` to method
  `RegisteredCredential.isBackedUp()`, changing the property name from
  `backedUp` to `backupState`. `backedUp` is still accepted during
  deserialization but will no longer be emitted during serialization.

New features:

* Added method `.isUserVerified()` to `RegistrationResult` and `AssertionResult`
  as a shortcut for accessing the UV flag in authenticator data.
* Updated README and JavaDoc to use the "passkey" term and provide more guidance
  around passkey use cases.
* Added `Automatic-Module-Name` to jar manifest.

Fixes:

* `AuthenticatorAttestationResponse` now tolerates and ignores properties
  `"publicKey"` and `"publicKeyAlgorithm"` during JSON deserialization. These
  properties are emitted by the `PublicKeyCredential.toJSON()` method added in
  WebAuthn Level 3.
* Relaxed Guava dependency version constraint to include major version 32.
* `RelyingParty.finishAssertion` now behaves the same if
  `StartAssertionOptions.allowCredentials` is explicitly set to a present, empty
  list as when absent.


`webauthn-server-attestation`:

New features:

* Added option `verifyDownloadsOnly(boolean)` to `FidoMetadataDownloader`. When
  set to `true`, the BLOB signature will not be verified when loading a BLOB
  from cache or when explicitly given. Default setting is `false`, which
  preserves the previous behaviour.
* Added `Automatic-Module-Name` to jar manifest.

Fixes:

* Made Jackson setting `PROPAGATE_TRANSIENT_MARKER` unnecessary for JSON
  serialization with Jackson version 2.15.0-rc1 and later.


== Version 2.4.1 ==

Changes:

* Added explicit version constraint on `jackson-bom`.

Fixes:

* Fixed incompatibility with Jackson version 2.15.0-rc1 and later.
* Fixed linking issue when running in Java 8.


== Version 2.4.0 ==

`webauthn-server-core`:

New features:

* Added support for RS384 and RS512 signature algorithms.
 ** Thanks to GitHub user JohnnyJayJay for the contribution, see
    https://github.com/Yubico/java-webauthn-server/pull/235
* Added `userHandle` field to `AssertionRequest` as part of the second bug fix
  below. `userHandle` is mutually exclusive with `username`. This was originally
  released in pre-release `1.12.3-RC3`, but was accidentally left out of the
  `1.12.3` release.

Fixes:

* During `RelyingParty.finishRegistration()` if an `attestationTrustSource` is
  configured, if the `aaguid` in the authenticator data is zero, the call to
  `AttestationTrustSource.findTrustRoots` will fall back to reading the AAGUID
  from the attestation certificate if possible.
* Fixed bug in `RelyingParty.finishAssertion` where if
  `StartAssertionOptions.userHandle` was set, it did not propagate to
  `RelyingParty.finishAssertion` and caused an error saying username and user
  handle are both absent unless a user handle was returned by the authenticator.
  This was originally released in pre-release `1.12.3-RC3`, but was accidentally
  left out of the `1.12.3` release.
* Fixed regression in
  `PublicKeyCredentialCreationOptions.toCredentialsCreateJson()`, which has not
  been emitting a `requireResidentKey` member since version `2.0.0`. This meant
  the JSON output was not backwards compatible with browsers that only support
  the Level 1 version of the WebAuthn spec.


`webauthn-server-attestation`:

Fixes:

* `findEntries` and `findTrustRoots` methods in `FidoMetadataService` now
  attempt to read AAGUID from the attestation certificate if the `aaguid`
  argument is absent or zero.
* Method `FidoMetadataService.Filters.allOf` now has `@SafeVarargs` annotation.


== Version 2.3.0 ==

New features:

* (Experimental) Added `authenticatorAttachment` property to response objects:
 ** NOTE: Experimental features may receive breaking changes without a major
    version increase.
 ** Added method `getAuthenticatorAttachment()` to `PublicKeyCredential` and
    corresponding builder method
    `authenticatorAttachment(AuthenticatorAttachment)`.
 ** Added method `getAuthenticatorAttachment()` to `RegistrationResult` and
    `AssertionResult`, which echo `getAuthenticatorAttachment()` from the
    corresponding `PublicKeyCredential`.
 ** Thanks to GitHub user luisgoncalves for the contribution, see
    https://github.com/Yubico/java-webauthn-server/pull/250

Other:

* Fixed the README description of SemVer exceptions: `@Deprecated` features are
  still part of the public API unless they also have an `EXPERIMENTAL:` tag in
  JavaDoc.
* Brought `com.yubico.webauthn` package JavaDoc up to date with new library
  features.


== Version 2.2.0 ==

`webauthn-server-core`:

Changes:

* Changed internal structure of `RegistrationResult` and `AssertionResult`. This
  may affect you if you use Jackson or similar tools to serialize these values
  to JSON, for example. This is not an officially supported use case and thus
  does not warrant a major version bump.
* Removed methods `RegistrationResult.toBuilder()` and
  `AssertionResult.toBuilder()`. Both had package-private return types, and thus
  were not usable by outside callers.

New features:

* (Experimental) Added support for the new `BE` (backup eligible) and `BS`
  (backup state) flags in authenticator data:
 ** NOTE: Experimental features may receive breaking changes without a major
    version increase.
 ** Added `BE` and `BS` properties to `AuthenticatorDataFlags`, reflecting the
    respective flags (bits 0x08 and 0x10).
 ** Added methods `isBackupEligible()` and `isBackedUp()` to
    `RegistrationResult` and `AssertionResult`, reflecting respectively the `BE`
    and `BS` flags.
 ** Added properties `backupEligible` and `backupState`, getters
    `isBackupEligible()` and `isBackedUp()`, and corresponding builder methods
    to `RegisteredCredential`. `RelyingParty.finishAssertion(...)` will now
    validate that if `RegisteredCredential.isBackupEligible()` is present, then
    the `BE` flag of any assertion of that credential must match the stored
    value.

Fixes:

* Fixed TPM attestation verification rejecting attestation certificates with TPM
  Device Attributes split between multiple RelativeDistinguishedName structures
  in the Subject Alternative Names extension.
 ** Thanks to Oussama Zgheb for the contribution, see
    https://github.com/Yubico/java-webauthn-server/pull/241
* Fixed various errors in JavaDoc.


`webauthn-server-attestation`:

Fixes:

* Improved documentation of guarantees provided by `FidoMetadataDownloader` and
  required of its parameters.


== Version 2.1.0 ==

`webauthn-server-core`:

Changes:

* Log messages on attestation certificate path validation failure now include
  the attestation object.

Deprecations:

* Deprecated method `AssertionResult.getCredentialId(): ByteArray`. Use
  `.getCredential().getCredentialId()` instead.
* Deprecated method `AssertionResult.getUserHandle(): ByteArray`. Use
  `.getCredential().getUserHandle()` instead.

New features:

* Added function `COSEAlgorithmIdentifier.fromPublicKey(ByteArray)`.
* Added method `AssertionResult.getCredential(): RegisteredCredential`.
* Added support for the `"tpm"` attestation statement format.
* Added support for ES384 and ES512 signature algorithms.
* Added property `policyTreeValidator` to `TrustRootsResult`. If set, the given
  predicate function will be used to validate the certificate policy tree after
  successful attestation certificate path validation. This may be required for
  some JCA providers to accept attestation certificates with critical
  certificate policy extensions. See the JavaDoc for
  `TrustRootsResultBuilder.policyTreeValidator(Predicate)` for more information.
* Added enum value `AttestationConveyancePreference.ENTERPRISE`.
* (Experimental) Added constant `AuthenticatorTransport.HYBRID`.

Fixes:

* Fixed various typos and mistakes in JavaDocs.
* Moved version constraints for test dependencies from meta-module
  `webauthn-server-parent` to unpublished test meta-module.
* `yubico-util` dependency removed from downstream compile scope.
* Fixed missing JavaDoc on `TrustRootsResult` getters and builder setters.


`webauthn-server-attestation`:

Changes:

* The `AuthenticatorToBeFiltered` argument of the `FidoMetadataService` runtime
  filter now omits zero AAGUIDs.
* Promoted log messages in `FidoMetadataDownloader` about BLOB signature failure
  and cache corruption from DEBUG level to WARN level.

New features:

* Added method `FidoMetadataDownloader.refreshBlob()`.

Fixes:

* Fixed various typos and mistakes in JavaDocs.
* `FidoMetadataDownloader` now verifies the SHA-256 hash of the cached trust
  root certificate, as promised in the JavaDoc of `useTrustRootCacheFile` and
  `useTrustRootCache`.
* BouncyCastle dependency dropped.
* Guava dependency dropped (but still remains in core module).
* If BLOB download fails, `FidoMetadataDownloader` now correctly falls back to
  cache if available.


== Version 2.0.0 ==

This release removes deprecated APIs and changes some defaults to better align
with the L2 version of the WebAuthn spec. It also adds a new major feature:
optional integration with the FIDO Metadata Service for retrieving authenticator
metadata and attestation trust roots. See below for details.

`webauthn-server-core`:

Breaking changes:

* Deleted deprecated `icon` field in `RelyingPartyIdentity` and `UserIdentity`,
  and its associated methods.
* Deleted deprecated `AuthenticatorSelectionCriteria` methods
  `builder().requireResidentKey(boolean)` and `isRequireResidentKey()`.
* `RelyingParty` parameter `allowUnrequestedExtensions` removed. The library
  will now always accept unrequested extensions.
* Class `ClientAssertionExtensionOutputs` now silently ignores unknown
  extensions instead of rejecting them.
* `webauthn-server-core-minimal` module deleted.
* `webauthn-server-core` no longer depends on BouncyCastle and will no longer
  attempt to automatically fall back to it. Therefore, EdDSA keys are no longer
  supported by default in JDK 14 and earlier. The library will log warnings if
  configured for algorithms with no JCA provider available, in which case the
  dependent project may need to add additional dependencies and configure JCA
  providers externally.
* Enum value `AttestationType.ECDAA` removed without replacement.
* Deleted methods `RegistrationResult.getWarnings()` and
  `AssertionResult.getWarnings()` since they are now always empty.
* Framework for attestation metadata has been fully overhauled. See the
  `webauthn-server-attestation` module documentation for the new ways to work
  with attestation metadata:
 ** Deleted method `RegistrationResult.getAttestationMetadata()`.
 ** Interface `MetadataService` replaced with `AttestationTrustSource`, and
    optional `RelyingParty` setting `.metadataService(MetadataService)` replaced
    with `.attestationTrustSource(AttestationTrustSource)`.
 ** Deleted types `Attestation` and `Transport`.
 ** Deleted method `AuthenticatorTransport.fromU2fTransport`.
* `RelyingParty.finishRegistration()` now uses a JCA `CertPathValidator` to
  validate attestation certificate paths, if an attestation trust source has
  been configured. This requires a compatible JCA provider, but should already
  be available in most environments.
* Classes in package `com.yubico.fido.metadata` moved to
  `com.yubico.webauthn.extension.uvm` to avoid name clash with
  `webauthn-server-attestation` module in JPMS.
* Changed return type of
  `PublicKeyCredentialRequestOptions.getUserVerification()`,
  `AuthenticatorSelectionCriteria.getUserVerification()` and
  `AuthenticatorSelectionCriteria.getResidentKey()` to `Optional`, and changed
  defaults for `userVerification` and `residentKey` to empty. This means we
  won't inadvertently suppress warnings that browsers might issue in the browser
  console if for example `userVerification` is not set explicitly.

New features:

* Method `getAaguid()` added to `RegistrationResult`.
* Method `getAttestationTrustPath()` added to `RegistrationResult`.
* Setting `.clock(Clock)` added to `RelyingParty`. It is used for attestation
  path validation if an `attestationTrustSource` is configured.


`webauthn-server-attestation`:

Breaking changes:

* Types `AttestationResolver`, `CompositeAttestationResolver`,
  `CompositeTrustResolver`, `DeviceMatcher`, `ExtensionMatcher`,
  `FingerprintMatcher`, `MetadataObject`, `SimpleAttestationResolver`,
  `SimpleTrustResolver`, `StandardMetadataService` and `TrustResolver` deleted
  in favour of a new attestation metadata framework. Some of the functionality
  is retained as the new `YubicoJsonMetadataService` class in the
  `webauthn-server-demo` subproject in the library sources, but no longer
  exposed in either library module.
* Library no longer contains a `/metadata.json` resource.

New features:

* New types `FidoMetadataService` and `FidoMetadataDownloader` which integrate
  with the FIDO Metadata Service for retrieving authenticator metadata and
  attestation trust roots.


== Version 1.12.4 ==

Deprecated features:

* Option `RelyingParty.allowUnrequestedExtensions` deprecated. The `false`
  setting (default) is not compatible with WebAuthn Level 2 since authenticators
  are now always allowed to add unsolicited extensions. The next major version
  release will remove this option and always behave as if the option had been
  set to `true`.
* Enum value `AttestationType.ECDAA`. ECDAA was removed in WebAuthn Level 2.
* Function `TokenBindingStatus.fromJsonString(String)` deprecated. It should not
  have been part of the public API to begin with.


== Version 1.12.3 ==

Fixes:

* Fixed `PublicKeyCredential` failing to parse from JSON if an
  `"authenticatorAttachment"` attribute was present.
* Bumped Jackson dependency to version [2.13.2.1,3) in response to
  CVE-2020-36518
* Fixed bug in `RelyingParty.finishAssertion` that would throw a nondescript
  `NoSuchElementException` if username and user handle are both absent, instead
  of an `IllegalArgumentException` with a better error message.


== Version 1.12.2 ==

Fixes:

* `com.upokecenter:cbor` dependency bumped to minimum version 4.5.1 due to a
  known vulnerability, see: https://github.com/advisories/GHSA-fj2w-wfgv-mwq6
* Fixed crash in `AuthenticatorData` deserialization with `com.upokecenter:cbor`
  versions later than 4.0.1


== Version 1.12.1 ==

Fixes:

* `RelyingParty.finishAssertion()` no longer makes multiple (redundant) calls to
  `CredentialRepository.lookup()`.


== Version 1.12.0 ==

New features:

* New method `RegisteredCredential.builder().publicKeyEs256Raw(ByteArray)`. This
  is a mutually exclusive alternative to `.publicKeyCose(ByteArray)`, for easier
  backwards-compatibility with U2F-formatted (Raw ANSI X9.62) public keys.
* "Migrating from U2F" section added to project README


== Version 1.11.0 ==

Deprecated features:

* `AuthenticatorSelectionCriteria` methods
  `builder().requireResidentKey(boolean)` and `isRequireResidentKey()`
  deprecated in favor of a new option, see below.
* The `icon` field in `RelyingPartyIdentity` and `UserIdentity`, and its
  associated methods, are now deprecated. The corresponding property was removed
  in WebAuthn Level 2.

Deprecated features will be removed in the next major version release.

Changes:

* `RelyingParty.startAssertion()` no longer overwrites the `appid` extension
  input in the `StartAssertionOptions` argument.
* `RelyingParty.appId` setting now also activates the `appidExclude` extension in
  addition to the `appid` extension.
* `RelyingParty.startRegistration()` now enables the `credProps` extension by
  default. The extension output, if any, is available as
  `RegistrationResult.isDiscoverable()` and
  `RegistrationResult.getClientExtensionOutputs().getCredProps()`.

New features:

* `RegistrationResult.keyId()` now includes `transports` if any were included in
  the `AuthenticatorAttestatationResponse`. To get transports passed through,
  call `PublicKeyCredential.response.getTransports()` on the client side after
  successful registration, and add the result as the property
  `response.transports` in the JSON passed into
  `PublicKeyCredential.parseRegistrationResponseJson`. See the project README
  for an example.
* Added support for the `appidExclude`, `credProps`, `largeBlob` and `uvm`
  extensions.
* Added support for the new `authenticatorSelectionCriteria.residentKey` option:
 ** Added method
    `AuthenticatorSelectionCriteria.builder().residentKey(ResidentKeyRequirement)`.
 ** Added method `AuthenticatorSelectionCriteria.getResidentKey()`.
 ** Methods `builder().requireResidentKey(boolean)` and `isRequireResidentKey()`
    deprecated in favor of the above two new methods.
 ** The builder methods `requireResidentKey(boolean)` and
    `residentKey(ResidentKeyRequirement)` both control one shared setting, which
    sets both the `requireResidentKey` and `residentKey` options simultaneously
    and in agreement with each other for backwards compatibility with older
    browsers.
* Added methods `PublicKeyCredentialCreationOptions.toCredentialsCreateJson()`,
  `PublicKeyCredentialRequestOptions.toCredentialsGetJson()` and
  `AssertionRequest.toCredentialsGetJson()` for serializing to JSON without
  having to use Jackson directly.
* Added methods `PublicKeyCredentialCreationOptions.toJson()` and
  `.fromJson(String)` suitable for encoding to and decoding from JSON.
* Added methods `AssertionRequest.toJson()` and `.fromJson(String)` suitable for
  encoding to and decoding from JSON.
* Added methods `StartAssertionOptions.builder().userHandle(ByteArray)` and
  `.userHandle(Optional<ByteArray>)` as alternatives to `.username(String)` and
  `.username(Optional<String>)`. The `userHandle` methods fill the same function
  as, and are mutually exclusive with, the `username` methods.

Fixes:

* Added missing JavaDoc for `id` and `name` methods of initial
  `RelyingPartyIdentityBuilder` stages.
* Added and improved JavaDoc for required builder methods.
* Javadoc for `TokenBindingInfo.id` incorrectly stated that the value is
  base64url encoded.
* Javadoc for `TokenBindingStatus.PRESENT` incorrectly referenced its own
  (private) `id` member instead of `TokenBindingInfo.id`.
* Improved JavaDoc for `StartRegistrationOptions.authenticatorSelection`
* Improved JavaDoc for `RelyingParty.appid`
* Make the `RelyingParty.validateSignatureCounter` JavaDoc also cover the
  success case where stored and received signature count are both zero.


== Version 1.10.1 ==

webauthn-server-attestation:

* Fixed name of YubiKey Bio - FIDO edition in attestation metadata.


== Version 1.10.0 ==

webauthn-server-attestation:

* Added attestation metadata for YubiKey Bio.


== Version 1.9.1 ==

* Added missing `<dependencyManagement>` declaration to
  `webauthn-server-attestation` and `webauthn-server-core` POMs.

webauthn-server-attestation:

* Added attestation metadata for YubiKey 5 FIPS series.


== Version 1.9.0 ==

webauthn-server-attestation:

* Fixed that `SimpleAttestationResolver` would return empty transports when
  transports are unknown.

webauthn-server-core:

* Added support for the `"apple"` attestation statement format.

Other:

* Dependency versions moved to new meta-module `webauthn-server-parent`. Users
  should never need to depend on `webauthn-server-parent` directly.


== Version 1.8.0 ==

Changes:

* BouncyCastle dependency is now optional.

  In order to opt out, depend on `webauthn-server-core-minimal` instead of
  `webauthn-server-core`.
  This is not recommended unless you know your JVM includes JCA providers for
  all signature algorithms.

  Note that `webauthn-server-attestation` still depends on BouncyCastle.

* Jackson deserializer for `PublicKeyCredential` now allows a `rawId` property
  to be present if `id` is not present, or if `rawId` equals `id`.


== Version 1.7.0 ==

webauthn-server-attestation:

* Updated name of AAGUID `2fc0579f811347eab116bb5a8db9202a` to "YubiKey 5/5C NFC"
* Changed name of "YubiKey 5 Series security key" to "YubiKey 5 Series"

webauthn-server-core:

Changes:

* Fixed crash on unknown attestation statement formats
 ** Unless `RelyingParty.allowUntrustedAttestation` is set to `false`, unknown
    attestation statements will now pass as untrusted attestations, instead of
    throwing an IllegalArgumentException.
* Disambiguated Jackson deserialization of class `AuthenticatorTransport`

New features:

* Class `RegisteredCredential` can now be serialized to and deserialized from
  JSON.


== Version 1.6.4 ==

* Changed dependency declarations to version ranges
* Bumped Guava dependency to version [24.1.1,30) in response to CVE-2018-10237


== Version 1.6.3 ==

webauthn-server-attestation:

* Added new YubiKey AAGUIDs to metadata.json


webauthn-server-core:

* Bumped Jackson dependency to version 2.11.0 in response to CVEs:
 ** CVE-2020-9546
 ** CVE-2020-10672
 ** CVE-2020-10969
 ** CVE-2020-11620
* Fixed incorrect JavaDoc on AssertionResult.isSignatureCounterValid(): it will
  also return true if both counters are zero.


== Version 1.6.2 ==

* Fixed dependencies missing from release POM metadata


== Version 1.6.1 ==

Security fixes:

* Bumped Jackson dependency to version 2.9.10.3 in response to CVE-2019-20330
  and CVE-2020-8840


== Version 1.6.0 ==

Security fixes:

* Bumped Jackson dependency to version 2.9.10.1 which has patched CVE-2019-16942

`webauthn-server-core`:

Bug fixes:

* Fixed bug introduced in 1.4.0, which caused
  `RegistrationResult.attestationMetadata` to always be empty.


`webauthn-server-attestation`:

* New enum constant `Transport.LIGHTNING`
* Fixed transports field of YubiKey NEO/NEO-n in `metadata.json`.
* Added YubiKey 5Ci to `metadata.json`.
* Most `deviceUrl` fields in `metadata.json` changed to point to stable
  addresses in Yubico knowledge base instead of dead redirects in store.


== Version 1.5.0 ==

Changes:

* `RelyingParty` now makes an immutable copy of the `origins` argument, instead
  of storing a reference to a possibly mutable value.
* The enum `AuthenticatorTransport` has been replaced by a value class
  containing methods and value constants equivalent to the previous enum.
* The return type of `PublicKeyCredentialDescriptor.getTransports()` is now a
  `SortedSet` instead of `Set`. The builder still accepts a plain `Set`.
* Registration ceremony now verifies that the returned credential public key
  matches one of the algorithms specified in
  `RelyingParty.preferredPubkeyParams` and can be successfully parsed.

New features:

* Origin matching can now be relaxed via two new `RelyingParty` options:
  * `allowOriginPort` (default `false`): Allow any port number in the origin
  * `allowOriginSubdomain` (default `false`): Allow any subdomain of any origin
    listed in `RelyingParty.origins`
  * See JavaDoc for details and examples.
* The new `AuthenticatorTransport` can now contain any string value as the
  transport identifier, as required in the editor's draft of the L2 spec. See:
  https://github.com/w3c/webauthn/pull/1275
* Added support for RS1 credentials. Registration of RS1 credentials is not
  enabled by default, but can be enabled by setting
  `RelyingParty.preferredPubKeyCredParams` to a list containing
  `PublicKeyCredentialParameters.RS1`.
  * New constant `PublicKeyCredentialParameters.RS1`
  * New constant `COSEAlgorithmIdentifier.RS1`


== Version 1.4.1 ==

Packaging fixes:

* Fixed dependency declarations so API dependencies are correctly propagated as
  compile-time dependencies of dependent projects.
* Fixed Specification-Version release date in webauthn-server-core jar manifest.


== Version 1.4.0 ==

Changes:

* Class `com.yubico.internal.util.WebAuthnCodecs` is no longer public. The
  package `com.yubico.internal.util` was already declared non-public in JavaDoc,
  but this is now also enforced via Java visibility rules.
* Class `com.yubico.webauthn.meta.Specification.SpecificationBuilder` is no
  longer public. It was never intended to be, although this was not documented
  explicitly.
* Default value for `RelyingParty.preferredPubKeyParams` changed from `[ES256,
  RS256]` to `[ES256, EdDSA, RS256]`
* Data classes no longer use `Optional` internally in field types. This should
  not meaningfully affect the public API, but might improve compatibility with
  frameworks that use reflection.

New features:

* Added support for Ed25519 signatures.
* New constants `COSEAlgorithmIdentifier.EdDSA` and
  `PublicKeyCredentialParameters.EdDSA`
* Artifacts are now built reproducibly; fresh builds from source should now be
  verifiable by signature files from Maven Central.

Security fixes:

* Bumped Jackson dependency to version 2.9.9.3 which has patched CVE-2019-12814,
  CVE-2019-14439, CVE-2019-14379


== Version 1.3.0 ==

Security fixes:

* Bumped Jackson dependency to version 2.9.9 which has patched CVE-2019-12086

New features:

* New optional parameter `timeout` added to `StartRegistrationOptions` and
  `StartAssertionOptions`

Bug fixes:

* Fixed polarity error in javadoc for `RelyingParty.allowUntrustedAttestation`


== Version 1.2.0 ==

New features:

* RSA keys are now supported.
* New constructor functions `PublicKeyCredential.parseRegistrationResponseJson` and `.parseAssertionResponseJson`
  * So users don't have to deal with the `TypeReference`s imposed by the generics, unless they want to.

Bug fixes:

* `android-key` attestation statements now don't throw an exception if
  `allowUntrustedAttestation` is set to `true`.
* `tpm` attestation statements now don't throw an exception if
  `allowUntrustedAttestation` is set to `true`.


== Version 1.1.0 ==

Changed behaviours:

* `AssertionExtensionInputsBuilder.appid(Optional<AppId>)` now fails fast if the
  argument is `null`
* `ClientAssertionExtensionOutputsBuilder.appid(Optional<Boolean>)` now fails
  fast if the argument is `null`


New features:

* Public API methods that take `Optional` parameters now come with
  `Optional`-less aliases.


== Version 1.0.1 ==

Bugfixes:

* Registration no longer fails for unimplemented attestation statement formats
  if `allowUnknownAttestation` is set to `true`.
 ** Registration still fails for attestation statement formats not defined in
    the WebAuthn Level 1 spec.


== Version 1.0.0 ==

* Fixed URL in artifact POM
* Improved a few javadoc wordings


== Version 0.8.0 ==

Possibly breaking changes:

* User Presence (UP) is now always required by the spec, not only when UV is not
  required; implementation updated to reflect this.


New features:

* Added support for `android-safetynet` attestation statement format
 ** Thanks to Ren Lin for the contribution, see https://github.com/Yubico/java-webauthn-server/pull/5
* Implementation updated to reflect Proposed Recommendation version of the spec,
  released 2019-01-17

Bug fixes:

* Fixed validation of zero-valued assertion signature counter
 ** Previously, a zero-valued assertion signature counter was always regarded as
    valid. Now, it is only considered valid if the stored signature counter is
    also zero.


== Version 0.7.0 ==

=== `webauthn-server-attestation` ===

* Added attestation metadata for Security Key NFC by Yubico

=== `webauthn-server-core` ===

Breaking changes:

* Deleted parameter `RelyingParty.verifyTypeAttribute`. This was added as a
  workaround while browser implementations were incomplete, and should never be
  used in production.
* Replaced field `RegisteredCredential.publicKey: PublicKey` with
  `publicKeyCose: ByteArray`. This means the library user no longer needs to
  parse the public key before passing it back into the library.
* `RelyingParty.finishAssertion` now throws `InvalidSignatureCountException`
  instead of its supertype `AssertionFailedException` when signature count
  validation is enabled and the received signature count is invalid.

New features:

* New parameter `StartAssertionOptions.userVerification` which is forwarded into
  `PublicKeyCredentialRequestOptions` by `RelyingParty.startAssertion`


== Version 0.6.0 ==

Breaking changes:

* Classes moved from package `com.yubico.webauthn.data` to `com.yubico.webauthn`:
 **  `AssertionRequest`
 **  `AssertionResult`
 **  `RegistrationResult`
* All public classes are now final.
* All builders now enforce mandatory arguments at compile time. Some usages may
  therefore need to adjust the order of calls on the builder instance.
 ** Static method `Attestation.trusted(boolean)` replaced with `.builder()` with
    `.trusted(boolean)` as builder method instead
 ** `AuthenticatorAssertionResponse` constructor is now private.
 ** `AuthenticatorAttestationResponse` constructor is now private.
 ** `PublicKeyCredentialDescriptor` constructor is now private.
 ** `PublicKeyCredentialRequestOptions` constructor is now private.
* All classes that take collections as constructor (builder) arguments now make
  shallow copies of those collections, so that mutations of the collections
  don't propagate into the class instance.
* Deleted interface `Crypto` and constructor parameter `crypto` of `RelyingParty`
* Deleted interface `ChallengeGenerator` and constructor parameter
  `challengeGenerator` of `RelyingParty`
* Updated implementation to agree with current editor's draft of the spec
 ** Renamed class `AttestationData` to `AttestedCredentialData`
 ** Enum constant `TokenBindingStatus.NOT_SUPPORTED` deleted; this is now
    instead signaled by a missing value
 ** Parameter `RelyingParty.allowMissingTokenBinding` therefore removed
 ** Enum constant `AttestationType.PRIVACY_CA` renamed to `ATTESTATION_CA`
* Renamed class `AuthenticationDataFlags` to `AuthenticatorDataFlags`
* Deleted constant `UserVerificationRequirement.DEFAULT`
* Deleted method `AttestationObject.getAuthData()`
* Changed type of field `RelyingParty.origins` from `List` to `Set`
* Fixed (reduced) visibility of `RegisteredCredential` fields
* Class `MetadataObject` moved to `webauthn-server-attestation` module
* Updated and greatly expanded Javadoc

New features:

* Constructor parameter `pubKeyCredParams` of `RelyingParty` is now optional
  with a default value.
* Constructor parameter `origins` of `RelyingParty` is now optional and defaults
  to a list whose only element is the RP ID prefixed with `https://`.
* All classes with a builder now also have a `.toBuilder()` method.


== Version 0.5.0 ==

=== `webauthn-server-core` ===

New features:

* `PackedAttestationStatementVerifier` now supports SHA256WithRSA signatures

Bug fixes:

* `PublicKeyCredentialDescriptor.compareTo` is now consistent with equals
* `AuthenticatorData` constructor should now throw more descriptive exceptions
  instead of raw `ArrayIndexOutOfBoundsException`s


=== `webauthn-server-attestation` ===

Breaking changes:

* Interface `MetadataResolver` replaced with interfaces `AttestationResolver`
  and `TrustResolver`
 ** Class `SimpleResolver` split into `SimpleAttestationResolver` and
    `SimpleTrustResolver`
  *** Both of these classes now take the metadata as a constructor parameter
      instead of exposing `addMetadata` methods
 ** Class `CompositeResolver` split into `CompositeAttestationResolver` and
    `CompositeTrustResolver`
* Class `StandardMetadataService` overhauled


== Version 0.4.0 ==

Breaking changes:

* Field `StartRegistrationOptions.requireResidentKey: boolean` replaced with
  field `authenticatorSelection: Optional<AuthenticatorSelectionCriteria>`


== Version 0.3.0 ==

* Major API overhaul; public API changes include but are not limited to:
 ** Reorganised package structure
 ** `CredentialRepository.getCredentialIdsForUsername(String)` now returns `Set`
    instead of `List`
 ** Most data classes now expose a builder instead of a public constructor
 ** Shortcut constants added to `COSEAlgorithmIdentifier` and
    `PublicKeyCredentialParameters`
 ** Exception `U2fBadConfigurationException` renamed to
    `BadConfigurationException`
 ** `RelyingParty.startRegistration` now accepts one `StartRegistrationOptions`
    parameter instead of several parameters
 ** `RelyingParty.finishRegistration` now accepts one
    `FinishRegistrationOptions` parameter instead of several parameters
 ** `RelyingParty.startAssertion` now accepts one `StartAssertionOptions`
    parameter instead of several parameters
 ** `RelyingParty.finishAssertion` now accepts one `FinishAssertionOptions`
    parameter instead of several parameters
 ** `RelyingParty.finishRegistration` now throws checked
    `RegistrationFailedException` instead of `IllegalArgumentException` on most
    failures
 ** `RelyingParty.finishAssertion` now throws checked
    `AssertionFailedException` instead of `IllegalArgumentException` on most
    failures
 ** Class `MetadataResolver` replaced with interface
 ** Constructor `CollectedClientData(JsonNode)` deleted
 ** Parameters `StartRegistrationOptions.excludeCredentials` and
    `StartAssertionOptions.allowCredentials` deleted; they are now discovered
    automatically from the `CredentialRepository`. If custom control over
    `excludeCredentials` or `allowCredentials` is needed, modify the
    `PublicKeyCredentialCreationOptions` or `PublicKeyCredentialRequestOptions`
    object manually.
 ** `COSEAlgorithmIdentifier` is now an actual enum
 ** Extensions are now passed and returned as domain objects instead of as Jackson
    types
 ** Type parameter added to `PublicKeyCredential` to express extensions type
 ** Fields `CollectedClientData.authenticatorExtensions` and `.clientExtensions`
    deleted
* Fixed a bug in `AuthenticatorDataFlags` that caused the `ED` (0x80) flag to
  never be set
* All classes in `com.yubico.webauthn.data` can now be serialized and
  deserialized using Jackson
 ** JSON output has been slightly changed:
  *** `AttestationObject`, `AuthenticatorData` and `CollectedClientData` now serialize back to
    Base64Url encoded bytes instead of to JSON objects
  *** Member `_attestationObject` removed from serialized
      `AuthenticatorAttestationResponse`
  *** Member `authenticatorData` removed from serialized
      `AuthenticatorAttestationResponse`
* New methods `ByteArray.size(): int` and `.isEmpty(): boolean`
* `ByteArray` is now `Comparable` to itself
* Added support for `appid` extension


== Version 0.2.0 ==

* Core library now recognises username as an internally relevant concept
* Source code translated from Scala to Java
* Too many other changes to count


== Version 0.1.0 ==

* First release of https://www.w3.org/TR/webauthn/[Web Authentication] support
* Merged U2F subprojects into webauthn-server-core and deleted lots of unused code


== java-u2flib-server version history ==

This project was forked from https://developers.yubico.com/java-u2flib-server/[java-u2flib-server]. Below is the version history from before the fork.


== Version 0.19.0 ==

Breaking changes:

* Overhauled exception hierarchy
 ** New exception class: `U2fCeremonyException`
 ** New exception class: `U2fRegistrationException extends U2fCeremonyException`
 ** New exception class: `U2fAuthenticationException extends U2fCeremonyException`
 ** The following exception classes now extend `U2fAuthenticationException`:
  *** `DeviceCompromisedException`
  *** `InvalidDeviceCounterException`
  *** `NoEligableDevicesException`
  *** `NoEligibleDevicesException`
 ** `U2fBadConfigurationException` is now a checked exception
 ** `U2fBadInputException` is now a checked exception, and is no longer thrown directly by the methods of `U2F`.
  *** Methods of `U2F` now catch this exception and wrap it in a `U2fRegistrationException` or ``U2fAuthenticationException`.
* `DeviceRegistration.getAttestationCertificate()` now returns `null` instead of throwing `NoSuchFieldException`
* `static ClientData.getString(JsonNode, String)` now throws `U2fBadInputException` instead of `NullPointerException`, or if the returned field is not a `String` value
* Some `AssertionError`s and `IllegalArgumentException`s are now `U2fBadInputException`s instead


Improvements:

* `BouncyCastleCrypto` now throws more descriptive exceptions


Bug fixes:

* Improved error handling in client data input validation
 ** Thanks to Nicholas Wilson for the contribution, see https://github.com/Yubico/java-u2flib-server/pull/25


== Version 0.18.1 ==

* Lombok now longer leaks into runtime dependencies


== Version 0.18.0 ==

=== u2flib-server-core ===

Breaking changes:

* "Authenticate" renamed to "sign" everywhere in `u2flib-server-core`
** Classes `AuthenticateRequest` renamed to `SignRequest`
** Class `AuthenticateRequestData` renamed to `SignRequestData`
** Class `AuthenticateResponse` renamed to `SignResponse`
** Method `Client.authenticate` renamed to `sign`
** Class `RawAuthenticateResponse` renamed to `RawSignResponse`
** Method `SoftKey.authenticate` renamed to `sign`
** Method `U2F.finishAuthentication` renamed to `finishSignature`
** Method `U2F.startAuthentication` renamed to `startSignature`
** Method `U2fPrimitives.finishAuthentication` renamed to `finishSignature`
** Method `U2fPrimitives.startAuthenticateion` renamed to `startSignature`
* Constants `AUTHENTICATE_TYP` and `REGISTER_TYPE` in `U2fPrimitives` are
  now private

== Version 0.17.1 ==

* u2flib-server-attestation module now uses SLF4J logging instead of
  `Throwable.printStackTrace`


== Version 0.17.0 ==

=== u2flib-server-core ===

Breaking changes:

* Field `RegisterRequestData.authenticateRequests: List<AuthenticateRequest>`
 replaced by field `registeredKeys: List<RegisteredKey>`

Additions:

* Fields added to class `AuthenticateRequestData`:
  * `challenge: String`
  * `appId: String`
* New class `RegisteredKey`
* Field `appId: String` added to `RegisterRequestData`

=== u2flib-server-demo ===

* `u2f-api.js` upgraded from version 1.0 to 1.1
* JS calls in views updated to work with version 1.1 of the JS API
* All views except `loginIndex` and `registerIndex` are now rendered via
  templates
* Navigation links added to all views
* Error feedback improved


== Version 0.13.1 (unreleased) ==

* Changed demo server URL to `localhost:8080`.
* Added the method `ClientData.getString` to get arbitrary clientData fields.
* Added u2flib-server-attestation for device attestation and metadata.


== Version 0.13.0 ==

* Added built-in support for multiple devices per user.
* Fixed demo server bug when running from jar. Thanks to axianx.<|MERGE_RESOLUTION|>--- conflicted
+++ resolved
@@ -1,4 +1,3 @@
-<<<<<<< HEAD
 == Version 2.7.0 (unreleased) ==
 
 * (Experimental) Added a new suite of interfaces, starting with
@@ -32,10 +31,7 @@
     version increase.
 
 
-== Version 2.6.0 (unreleased) ==
-=======
 == Version 2.6.0 ==
->>>>>>> 47ceee8c
 
 `webauthn-server-core`:
 
