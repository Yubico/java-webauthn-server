<<<<<<< HEAD
== Version 2.6.0 (unreleased) ==

New features:

* Added method `getParsedPublicKey(): java.security.PublicKey` to
  `RegistrationResult` and `RegisteredCredential`.
 ** Thanks to Jakob Heher (A-SIT) for the contribution, see
    https://github.com/Yubico/java-webauthn-server/pull/299
* Added enum parsing functions:
 ** `AuthenticatorAttachment.fromValue(String): Optional<AuthenticatorAttachment>`
 ** `PublicKeyCredentialType.fromId(String): Optional<PublicKeyCredentialType>`
 ** `ResidentKeyRequirement.fromValue(String): Optional<ResidentKeyRequirement>`
 ** `TokenBindingStatus.fromValue(String): Optional<TokenBindingStatus>`
 ** `UserVerificationRequirement.fromValue(String): Optional<UserVerificationRequirement>`
* Added public builder to `CredentialPropertiesOutput`.
* Added public factory function
  `LargeBlobRegistrationOutput.supported(boolean)`.
* Added public factory functions to `LargeBlobAuthenticationOutput`.
* (Experimental) Added option `isSecurePaymentConfirmation(boolean)` to
  `FinishAssertionOptions`. When set, `RelyingParty.finishAssertion()` will
  adapt the validation logic for a Secure Payment Confirmation (SPC) response
  instead of an ordinary WebAuthn response. See the JavaDoc for details.
 ** NOTE: Experimental features may receive breaking changes without a major
    version increase.
* (Experimental) Added a new suite of interfaces, starting with
  `CredentialRepositoryV2`. `RelyingParty` can now be configured with a
  `CredentialRepositoryV2` instance instead of a `CredentialRepository`
  instance. This changes the result of the `RelyingParty` builder to
  `RelyingPartyV2`. `CredentialRepositoryV2` and `RelyingPartyV2` enable a suite
  of new features:
 ** `CredentialRepositoryV2` does not assume that the application has usernames,
    instead username support is modular. In addition to the
    `CredentialRepositoryV2`, `RelyingPartyV2` can be optionally configured with
    a `UsernameRepository` as well. If a `UsernameRepository` is not set, then
    `RelyingPartyV2.startAssertion(StartAssertionOptions)` will fail at runtime
    if `StartAssertionOptions.username` is set.
 ** `CredentialRepositoryV2` uses a new interface `CredentialRecord` to
    represent registered credentials, instead of the concrete
    `RegisteredCredential` class (although `RegisteredCredential` also
    implements `CredentialRecord`). This provides implementations greater
    flexibility while also automating the type conversion to
    `PublicKeyCredentialDescriptor` needed in `startRegistration()` and
    `startAssertion()`.
 ** `RelyingPartyV2.finishAssertion()` returns a new type `AssertionResultV2`
    with a new method `getCredential()`, which returns the `CredentialRecord`
    that was verified. The return type of `getCredential()` is generic and
    preserves the concrete type of `CredentialRecord` returned by the
    `CredentialRepositoryV2` implementation.
 ** NOTE: Experimental features may receive breaking changes without a major
    version increase.
* (Experimental) Added property `RegisteredCredential.transports`.
 ** NOTE: Experimental features may receive breaking changes without a major
    version increase.
* (Experimental) Added property `credProps.authenticatorDisplayName`.
 ** NOTE: Experimental features may receive breaking changes without a major
    version increase.
* (Experimental) Added `credProps` extension to assertion extension outputs.
=======
== Version 2.5.3 ==

`webauthn-server-attestation`:

Fixes:

* `FidoMetadataDownloader` no longer rejects FIDO MDS metadata BLOBs with
  unknown properties.
>>>>>>> 5d510c55


== Version 2.5.2 ==

Fixes:

* Allow unknown properties in `credProps` client extension output.


== Version 2.5.1 ==

Changes:

* Dropped dependency on COSE-Java.
* Fixed incompatibility with Jackson version 2.17.0-rc1.


== Version 2.5.0 ==

`webauthn-server-core`:

Breaking changes to experimental features:

* Added Jackson annotation `@JsonProperty` to method
  `RegisteredCredential.isBackedUp()`, changing the property name from
  `backedUp` to `backupState`. `backedUp` is still accepted during
  deserialization but will no longer be emitted during serialization.

New features:

* Added method `.isUserVerified()` to `RegistrationResult` and `AssertionResult`
  as a shortcut for accessing the UV flag in authenticator data.
* Updated README and JavaDoc to use the "passkey" term and provide more guidance
  around passkey use cases.
* Added `Automatic-Module-Name` to jar manifest.

Fixes:

* `AuthenticatorAttestationResponse` now tolerates and ignores properties
  `"publicKey"` and `"publicKeyAlgorithm"` during JSON deserialization. These
  properties are emitted by the `PublicKeyCredential.toJSON()` method added in
  WebAuthn Level 3.
* Relaxed Guava dependency version constraint to include major version 32.
* `RelyingParty.finishAssertion` now behaves the same if
  `StartAssertionOptions.allowCredentials` is explicitly set to a present, empty
  list as when absent.


`webauthn-server-attestation`:

New features:

* Added option `verifyDownloadsOnly(boolean)` to `FidoMetadataDownloader`. When
  set to `true`, the BLOB signature will not be verified when loading a BLOB
  from cache or when explicitly given. Default setting is `false`, which
  preserves the previous behaviour.
* Added `Automatic-Module-Name` to jar manifest.

Fixes:

* Made Jackson setting `PROPAGATE_TRANSIENT_MARKER` unnecessary for JSON
  serialization with Jackson version 2.15.0-rc1 and later.


== Version 2.4.1 ==

Changes:

* Added explicit version constraint on `jackson-bom`.

Fixes:

* Fixed incompatibility with Jackson version 2.15.0-rc1 and later.
* Fixed linking issue when running in Java 8.


== Version 2.4.0 ==

`webauthn-server-core`:

New features:

* Added support for RS384 and RS512 signature algorithms.
 ** Thanks to GitHub user JohnnyJayJay for the contribution, see
    https://github.com/Yubico/java-webauthn-server/pull/235
* Added `userHandle` field to `AssertionRequest` as part of the second bug fix
  below. `userHandle` is mutually exclusive with `username`. This was originally
  released in pre-release `1.12.3-RC3`, but was accidentally left out of the
  `1.12.3` release.

Fixes:

* During `RelyingParty.finishRegistration()` if an `attestationTrustSource` is
  configured, if the `aaguid` in the authenticator data is zero, the call to
  `AttestationTrustSource.findTrustRoots` will fall back to reading the AAGUID
  from the attestation certificate if possible.
* Fixed bug in `RelyingParty.finishAssertion` where if
  `StartAssertionOptions.userHandle` was set, it did not propagate to
  `RelyingParty.finishAssertion` and caused an error saying username and user
  handle are both absent unless a user handle was returned by the authenticator.
  This was originally released in pre-release `1.12.3-RC3`, but was accidentally
  left out of the `1.12.3` release.
* Fixed regression in
  `PublicKeyCredentialCreationOptions.toCredentialsCreateJson()`, which has not
  been emitting a `requireResidentKey` member since version `2.0.0`. This meant
  the JSON output was not backwards compatible with browsers that only support
  the Level 1 version of the WebAuthn spec.


`webauthn-server-attestation`:

Fixes:

* `findEntries` and `findTrustRoots` methods in `FidoMetadataService` now
  attempt to read AAGUID from the attestation certificate if the `aaguid`
  argument is absent or zero.
* Method `FidoMetadataService.Filters.allOf` now has `@SafeVarargs` annotation.


== Version 2.3.0 ==

New features:

* (Experimental) Added `authenticatorAttachment` property to response objects:
 ** NOTE: Experimental features may receive breaking changes without a major
    version increase.
 ** Added method `getAuthenticatorAttachment()` to `PublicKeyCredential` and
    corresponding builder method
    `authenticatorAttachment(AuthenticatorAttachment)`.
 ** Added method `getAuthenticatorAttachment()` to `RegistrationResult` and
    `AssertionResult`, which echo `getAuthenticatorAttachment()` from the
    corresponding `PublicKeyCredential`.
 ** Thanks to GitHub user luisgoncalves for the contribution, see
    https://github.com/Yubico/java-webauthn-server/pull/250

Other:

* Fixed the README description of SemVer exceptions: `@Deprecated` features are
  still part of the public API unless they also have an `EXPERIMENTAL:` tag in
  JavaDoc.
* Brought `com.yubico.webauthn` package JavaDoc up to date with new library
  features.


== Version 2.2.0 ==

`webauthn-server-core`:

Changes:

* Changed internal structure of `RegistrationResult` and `AssertionResult`. This
  may affect you if you use Jackson or similar tools to serialize these values
  to JSON, for example. This is not an officially supported use case and thus
  does not warrant a major version bump.
* Removed methods `RegistrationResult.toBuilder()` and
  `AssertionResult.toBuilder()`. Both had package-private return types, and thus
  were not usable by outside callers.

New features:

* (Experimental) Added support for the new `BE` (backup eligible) and `BS`
  (backup state) flags in authenticator data:
 ** NOTE: Experimental features may receive breaking changes without a major
    version increase.
 ** Added `BE` and `BS` properties to `AuthenticatorDataFlags`, reflecting the
    respective flags (bits 0x08 and 0x10).
 ** Added methods `isBackupEligible()` and `isBackedUp()` to
    `RegistrationResult` and `AssertionResult`, reflecting respectively the `BE`
    and `BS` flags.
 ** Added properties `backupEligible` and `backupState`, getters
    `isBackupEligible()` and `isBackedUp()`, and corresponding builder methods
    to `RegisteredCredential`. `RelyingParty.finishAssertion(...)` will now
    validate that if `RegisteredCredential.isBackupEligible()` is present, then
    the `BE` flag of any assertion of that credential must match the stored
    value.

Fixes:

* Fixed TPM attestation verification rejecting attestation certificates with TPM
  Device Attributes split between multiple RelativeDistinguishedName structures
  in the Subject Alternative Names extension.
 ** Thanks to Oussama Zgheb for the contribution, see
    https://github.com/Yubico/java-webauthn-server/pull/241
* Fixed various errors in JavaDoc.


`webauthn-server-attestation`:

Fixes:

* Improved documentation of guarantees provided by `FidoMetadataDownloader` and
  required of its parameters.


== Version 2.1.0 ==

`webauthn-server-core`:

Changes:

* Log messages on attestation certificate path validation failure now include
  the attestation object.

Deprecations:

* Deprecated method `AssertionResult.getCredentialId(): ByteArray`. Use
  `.getCredential().getCredentialId()` instead.
* Deprecated method `AssertionResult.getUserHandle(): ByteArray`. Use
  `.getCredential().getUserHandle()` instead.

New features:

* Added function `COSEAlgorithmIdentifier.fromPublicKey(ByteArray)`.
* Added method `AssertionResult.getCredential(): RegisteredCredential`.
* Added support for the `"tpm"` attestation statement format.
* Added support for ES384 and ES512 signature algorithms.
* Added property `policyTreeValidator` to `TrustRootsResult`. If set, the given
  predicate function will be used to validate the certificate policy tree after
  successful attestation certificate path validation. This may be required for
  some JCA providers to accept attestation certificates with critical
  certificate policy extensions. See the JavaDoc for
  `TrustRootsResultBuilder.policyTreeValidator(Predicate)` for more information.
* Added enum value `AttestationConveyancePreference.ENTERPRISE`.
* (Experimental) Added constant `AuthenticatorTransport.HYBRID`.

Fixes:

* Fixed various typos and mistakes in JavaDocs.
* Moved version constraints for test dependencies from meta-module
  `webauthn-server-parent` to unpublished test meta-module.
* `yubico-util` dependency removed from downstream compile scope.
* Fixed missing JavaDoc on `TrustRootsResult` getters and builder setters.


`webauthn-server-attestation`:

Changes:

* The `AuthenticatorToBeFiltered` argument of the `FidoMetadataService` runtime
  filter now omits zero AAGUIDs.
* Promoted log messages in `FidoMetadataDownloader` about BLOB signature failure
  and cache corruption from DEBUG level to WARN level.

New features:

* Added method `FidoMetadataDownloader.refreshBlob()`.

Fixes:

* Fixed various typos and mistakes in JavaDocs.
* `FidoMetadataDownloader` now verifies the SHA-256 hash of the cached trust
  root certificate, as promised in the JavaDoc of `useTrustRootCacheFile` and
  `useTrustRootCache`.
* BouncyCastle dependency dropped.
* Guava dependency dropped (but still remains in core module).
* If BLOB download fails, `FidoMetadataDownloader` now correctly falls back to
  cache if available.


== Version 2.0.0 ==

This release removes deprecated APIs and changes some defaults to better align
with the L2 version of the WebAuthn spec. It also adds a new major feature:
optional integration with the FIDO Metadata Service for retrieving authenticator
metadata and attestation trust roots. See below for details.

`webauthn-server-core`:

Breaking changes:

* Deleted deprecated `icon` field in `RelyingPartyIdentity` and `UserIdentity`,
  and its associated methods.
* Deleted deprecated `AuthenticatorSelectionCriteria` methods
  `builder().requireResidentKey(boolean)` and `isRequireResidentKey()`.
* `RelyingParty` parameter `allowUnrequestedExtensions` removed. The library
  will now always accept unrequested extensions.
* Class `ClientAssertionExtensionOutputs` now silently ignores unknown
  extensions instead of rejecting them.
* `webauthn-server-core-minimal` module deleted.
* `webauthn-server-core` no longer depends on BouncyCastle and will no longer
  attempt to automatically fall back to it. Therefore, EdDSA keys are no longer
  supported by default in JDK 14 and earlier. The library will log warnings if
  configured for algorithms with no JCA provider available, in which case the
  dependent project may need to add additional dependencies and configure JCA
  providers externally.
* Enum value `AttestationType.ECDAA` removed without replacement.
* Deleted methods `RegistrationResult.getWarnings()` and
  `AssertionResult.getWarnings()` since they are now always empty.
* Framework for attestation metadata has been fully overhauled. See the
  `webauthn-server-attestation` module documentation for the new ways to work
  with attestation metadata:
 ** Deleted method `RegistrationResult.getAttestationMetadata()`.
 ** Interface `MetadataService` replaced with `AttestationTrustSource`, and
    optional `RelyingParty` setting `.metadataService(MetadataService)` replaced
    with `.attestationTrustSource(AttestationTrustSource)`.
 ** Deleted types `Attestation` and `Transport`.
 ** Deleted method `AuthenticatorTransport.fromU2fTransport`.
* `RelyingParty.finishRegistration()` now uses a JCA `CertPathValidator` to
  validate attestation certificate paths, if an attestation trust source has
  been configured. This requires a compatible JCA provider, but should already
  be available in most environments.
* Classes in package `com.yubico.fido.metadata` moved to
  `com.yubico.webauthn.extension.uvm` to avoid name clash with
  `webauthn-server-attestation` module in JPMS.
* Changed return type of
  `PublicKeyCredentialRequestOptions.getUserVerification()`,
  `AuthenticatorSelectionCriteria.getUserVerification()` and
  `AuthenticatorSelectionCriteria.getResidentKey()` to `Optional`, and changed
  defaults for `userVerification` and `residentKey` to empty. This means we
  won't inadvertently suppress warnings that browsers might issue in the browser
  console if for example `userVerification` is not set explicitly.

New features:

* Method `getAaguid()` added to `RegistrationResult`.
* Method `getAttestationTrustPath()` added to `RegistrationResult`.
* Setting `.clock(Clock)` added to `RelyingParty`. It is used for attestation
  path validation if an `attestationTrustSource` is configured.


`webauthn-server-attestation`:

Breaking changes:

* Types `AttestationResolver`, `CompositeAttestationResolver`,
  `CompositeTrustResolver`, `DeviceMatcher`, `ExtensionMatcher`,
  `FingerprintMatcher`, `MetadataObject`, `SimpleAttestationResolver`,
  `SimpleTrustResolver`, `StandardMetadataService` and `TrustResolver` deleted
  in favour of a new attestation metadata framework. Some of the functionality
  is retained as the new `YubicoJsonMetadataService` class in the
  `webauthn-server-demo` subproject in the library sources, but no longer
  exposed in either library module.
* Library no longer contains a `/metadata.json` resource.

New features:

* New types `FidoMetadataService` and `FidoMetadataDownloader` which integrate
  with the FIDO Metadata Service for retrieving authenticator metadata and
  attestation trust roots.


== Version 1.12.4 ==

Deprecated features:

* Option `RelyingParty.allowUnrequestedExtensions` deprecated. The `false`
  setting (default) is not compatible with WebAuthn Level 2 since authenticators
  are now always allowed to add unsolicited extensions. The next major version
  release will remove this option and always behave as if the option had been
  set to `true`.
* Enum value `AttestationType.ECDAA`. ECDAA was removed in WebAuthn Level 2.
* Function `TokenBindingStatus.fromJsonString(String)` deprecated. It should not
  have been part of the public API to begin with.


== Version 1.12.3 ==

Fixes:

* Fixed `PublicKeyCredential` failing to parse from JSON if an
  `"authenticatorAttachment"` attribute was present.
* Bumped Jackson dependency to version [2.13.2.1,3) in response to
  CVE-2020-36518
* Fixed bug in `RelyingParty.finishAssertion` that would throw a nondescript
  `NoSuchElementException` if username and user handle are both absent, instead
  of an `IllegalArgumentException` with a better error message.


== Version 1.12.2 ==

Fixes:

* `com.upokecenter:cbor` dependency bumped to minimum version 4.5.1 due to a
  known vulnerability, see: https://github.com/advisories/GHSA-fj2w-wfgv-mwq6
* Fixed crash in `AuthenticatorData` deserialization with `com.upokecenter:cbor`
  versions later than 4.0.1


== Version 1.12.1 ==

Fixes:

* `RelyingParty.finishAssertion()` no longer makes multiple (redundant) calls to
  `CredentialRepository.lookup()`.


== Version 1.12.0 ==

New features:

* New method `RegisteredCredential.builder().publicKeyEs256Raw(ByteArray)`. This
  is a mutually exclusive alternative to `.publicKeyCose(ByteArray)`, for easier
  backwards-compatibility with U2F-formatted (Raw ANSI X9.62) public keys.
* "Migrating from U2F" section added to project README


== Version 1.11.0 ==

Deprecated features:

* `AuthenticatorSelectionCriteria` methods
  `builder().requireResidentKey(boolean)` and `isRequireResidentKey()`
  deprecated in favor of a new option, see below.
* The `icon` field in `RelyingPartyIdentity` and `UserIdentity`, and its
  associated methods, are now deprecated. The corresponding property was removed
  in WebAuthn Level 2.

Deprecated features will be removed in the next major version release.

Changes:

* `RelyingParty.startAssertion()` no longer overwrites the `appid` extension
  input in the `StartAssertionOptions` argument.
* `RelyingParty.appId` setting now also activates the `appidExclude` extension in
  addition to the `appid` extension.
* `RelyingParty.startRegistration()` now enables the `credProps` extension by
  default. The extension output, if any, is available as
  `RegistrationResult.isDiscoverable()` and
  `RegistrationResult.getClientExtensionOutputs().getCredProps()`.

New features:

* `RegistrationResult.keyId()` now includes `transports` if any were included in
  the `AuthenticatorAttestatationResponse`. To get transports passed through,
  call `PublicKeyCredential.response.getTransports()` on the client side after
  successful registration, and add the result as the property
  `response.transports` in the JSON passed into
  `PublicKeyCredential.parseRegistrationResponseJson`. See the project README
  for an example.
* Added support for the `appidExclude`, `credProps`, `largeBlob` and `uvm`
  extensions.
* Added support for the new `authenticatorSelectionCriteria.residentKey` option:
 ** Added method
    `AuthenticatorSelectionCriteria.builder().residentKey(ResidentKeyRequirement)`.
 ** Added method `AuthenticatorSelectionCriteria.getResidentKey()`.
 ** Methods `builder().requireResidentKey(boolean)` and `isRequireResidentKey()`
    deprecated in favor of the above two new methods.
 ** The builder methods `requireResidentKey(boolean)` and
    `residentKey(ResidentKeyRequirement)` both control one shared setting, which
    sets both the `requireResidentKey` and `residentKey` options simultaneously
    and in agreement with each other for backwards compatibility with older
    browsers.
* Added methods `PublicKeyCredentialCreationOptions.toCredentialsCreateJson()`,
  `PublicKeyCredentialRequestOptions.toCredentialsGetJson()` and
  `AssertionRequest.toCredentialsGetJson()` for serializing to JSON without
  having to use Jackson directly.
* Added methods `PublicKeyCredentialCreationOptions.toJson()` and
  `.fromJson(String)` suitable for encoding to and decoding from JSON.
* Added methods `AssertionRequest.toJson()` and `.fromJson(String)` suitable for
  encoding to and decoding from JSON.
* Added methods `StartAssertionOptions.builder().userHandle(ByteArray)` and
  `.userHandle(Optional<ByteArray>)` as alternatives to `.username(String)` and
  `.username(Optional<String>)`. The `userHandle` methods fill the same function
  as, and are mutually exclusive with, the `username` methods.

Fixes:

* Added missing JavaDoc for `id` and `name` methods of initial
  `RelyingPartyIdentityBuilder` stages.
* Added and improved JavaDoc for required builder methods.
* Javadoc for `TokenBindingInfo.id` incorrectly stated that the value is
  base64url encoded.
* Javadoc for `TokenBindingStatus.PRESENT` incorrectly referenced its own
  (private) `id` member instead of `TokenBindingInfo.id`.
* Improved JavaDoc for `StartRegistrationOptions.authenticatorSelection`
* Improved JavaDoc for `RelyingParty.appid`
* Make the `RelyingParty.validateSignatureCounter` JavaDoc also cover the
  success case where stored and received signature count are both zero.


== Version 1.10.1 ==

webauthn-server-attestation:

* Fixed name of YubiKey Bio - FIDO edition in attestation metadata.


== Version 1.10.0 ==

webauthn-server-attestation:

* Added attestation metadata for YubiKey Bio.


== Version 1.9.1 ==

* Added missing `<dependencyManagement>` declaration to
  `webauthn-server-attestation` and `webauthn-server-core` POMs.

webauthn-server-attestation:

* Added attestation metadata for YubiKey 5 FIPS series.


== Version 1.9.0 ==

webauthn-server-attestation:

* Fixed that `SimpleAttestationResolver` would return empty transports when
  transports are unknown.

webauthn-server-core:

* Added support for the `"apple"` attestation statement format.

Other:

* Dependency versions moved to new meta-module `webauthn-server-parent`. Users
  should never need to depend on `webauthn-server-parent` directly.


== Version 1.8.0 ==

Changes:

* BouncyCastle dependency is now optional.

  In order to opt out, depend on `webauthn-server-core-minimal` instead of
  `webauthn-server-core`.
  This is not recommended unless you know your JVM includes JCA providers for
  all signature algorithms.

  Note that `webauthn-server-attestation` still depends on BouncyCastle.

* Jackson deserializer for `PublicKeyCredential` now allows a `rawId` property
  to be present if `id` is not present, or if `rawId` equals `id`.


== Version 1.7.0 ==

webauthn-server-attestation:

* Updated name of AAGUID `2fc0579f811347eab116bb5a8db9202a` to "YubiKey 5/5C NFC"
* Changed name of "YubiKey 5 Series security key" to "YubiKey 5 Series"

webauthn-server-core:

Changes:

* Fixed crash on unknown attestation statement formats
 ** Unless `RelyingParty.allowUntrustedAttestation` is set to `false`, unknown
    attestation statements will now pass as untrusted attestations, instead of
    throwing an IllegalArgumentException.
* Disambiguated Jackson deserialization of class `AuthenticatorTransport`

New features:

* Class `RegisteredCredential` can now be serialized to and deserialized from
  JSON.


== Version 1.6.4 ==

* Changed dependency declarations to version ranges
* Bumped Guava dependency to version [24.1.1,30) in response to CVE-2018-10237


== Version 1.6.3 ==

webauthn-server-attestation:

* Added new YubiKey AAGUIDs to metadata.json


webauthn-server-core:

* Bumped Jackson dependency to version 2.11.0 in response to CVEs:
 ** CVE-2020-9546
 ** CVE-2020-10672
 ** CVE-2020-10969
 ** CVE-2020-11620
* Fixed incorrect JavaDoc on AssertionResult.isSignatureCounterValid(): it will
  also return true if both counters are zero.


== Version 1.6.2 ==

* Fixed dependencies missing from release POM metadata


== Version 1.6.1 ==

Security fixes:

* Bumped Jackson dependency to version 2.9.10.3 in response to CVE-2019-20330
  and CVE-2020-8840


== Version 1.6.0 ==

Security fixes:

* Bumped Jackson dependency to version 2.9.10.1 which has patched CVE-2019-16942

`webauthn-server-core`:

Bug fixes:

* Fixed bug introduced in 1.4.0, which caused
  `RegistrationResult.attestationMetadata` to always be empty.


`webauthn-server-attestation`:

* New enum constant `Transport.LIGHTNING`
* Fixed transports field of YubiKey NEO/NEO-n in `metadata.json`.
* Added YubiKey 5Ci to `metadata.json`.
* Most `deviceUrl` fields in `metadata.json` changed to point to stable
  addresses in Yubico knowledge base instead of dead redirects in store.


== Version 1.5.0 ==

Changes:

* `RelyingParty` now makes an immutable copy of the `origins` argument, instead
  of storing a reference to a possibly mutable value.
* The enum `AuthenticatorTransport` has been replaced by a value class
  containing methods and value constants equivalent to the previous enum.
* The return type of `PublicKeyCredentialDescriptor.getTransports()` is now a
  `SortedSet` instead of `Set`. The builder still accepts a plain `Set`.
* Registration ceremony now verifies that the returned credential public key
  matches one of the algorithms specified in
  `RelyingParty.preferredPubkeyParams` and can be successfully parsed.

New features:

* Origin matching can now be relaxed via two new `RelyingParty` options:
  * `allowOriginPort` (default `false`): Allow any port number in the origin
  * `allowOriginSubdomain` (default `false`): Allow any subdomain of any origin
    listed in `RelyingParty.origins`
  * See JavaDoc for details and examples.
* The new `AuthenticatorTransport` can now contain any string value as the
  transport identifier, as required in the editor's draft of the L2 spec. See:
  https://github.com/w3c/webauthn/pull/1275
* Added support for RS1 credentials. Registration of RS1 credentials is not
  enabled by default, but can be enabled by setting
  `RelyingParty.preferredPubKeyCredParams` to a list containing
  `PublicKeyCredentialParameters.RS1`.
  * New constant `PublicKeyCredentialParameters.RS1`
  * New constant `COSEAlgorithmIdentifier.RS1`


== Version 1.4.1 ==

Packaging fixes:

* Fixed dependency declarations so API dependencies are correctly propagated as
  compile-time dependencies of dependent projects.
* Fixed Specification-Version release date in webauthn-server-core jar manifest.


== Version 1.4.0 ==

Changes:

* Class `com.yubico.internal.util.WebAuthnCodecs` is no longer public. The
  package `com.yubico.internal.util` was already declared non-public in JavaDoc,
  but this is now also enforced via Java visibility rules.
* Class `com.yubico.webauthn.meta.Specification.SpecificationBuilder` is no
  longer public. It was never intended to be, although this was not documented
  explicitly.
* Default value for `RelyingParty.preferredPubKeyParams` changed from `[ES256,
  RS256]` to `[ES256, EdDSA, RS256]`
* Data classes no longer use `Optional` internally in field types. This should
  not meaningfully affect the public API, but might improve compatibility with
  frameworks that use reflection.

New features:

* Added support for Ed25519 signatures.
* New constants `COSEAlgorithmIdentifier.EdDSA` and
  `PublicKeyCredentialParameters.EdDSA`
* Artifacts are now built reproducibly; fresh builds from source should now be
  verifiable by signature files from Maven Central.

Security fixes:

* Bumped Jackson dependency to version 2.9.9.3 which has patched CVE-2019-12814,
  CVE-2019-14439, CVE-2019-14379


== Version 1.3.0 ==

Security fixes:

* Bumped Jackson dependency to version 2.9.9 which has patched CVE-2019-12086

New features:

* New optional parameter `timeout` added to `StartRegistrationOptions` and
  `StartAssertionOptions`

Bug fixes:

* Fixed polarity error in javadoc for `RelyingParty.allowUntrustedAttestation`


== Version 1.2.0 ==

New features:

* RSA keys are now supported.
* New constructor functions `PublicKeyCredential.parseRegistrationResponseJson` and `.parseAssertionResponseJson`
  * So users don't have to deal with the `TypeReference`s imposed by the generics, unless they want to.

Bug fixes:

* `android-key` attestation statements now don't throw an exception if
  `allowUntrustedAttestation` is set to `true`.
* `tpm` attestation statements now don't throw an exception if
  `allowUntrustedAttestation` is set to `true`.


== Version 1.1.0 ==

Changed behaviours:

* `AssertionExtensionInputsBuilder.appid(Optional<AppId>)` now fails fast if the
  argument is `null`
* `ClientAssertionExtensionOutputsBuilder.appid(Optional<Boolean>)` now fails
  fast if the argument is `null`


New features:

* Public API methods that take `Optional` parameters now come with
  `Optional`-less aliases.


== Version 1.0.1 ==

Bugfixes:

* Registration no longer fails for unimplemented attestation statement formats
  if `allowUnknownAttestation` is set to `true`.
 ** Registration still fails for attestation statement formats not defined in
    the WebAuthn Level 1 spec.


== Version 1.0.0 ==

* Fixed URL in artifact POM
* Improved a few javadoc wordings


== Version 0.8.0 ==

Possibly breaking changes:

* User Presence (UP) is now always required by the spec, not only when UV is not
  required; implementation updated to reflect this.


New features:

* Added support for `android-safetynet` attestation statement format
 ** Thanks to Ren Lin for the contribution, see https://github.com/Yubico/java-webauthn-server/pull/5
* Implementation updated to reflect Proposed Recommendation version of the spec,
  released 2019-01-17

Bug fixes:

* Fixed validation of zero-valued assertion signature counter
 ** Previously, a zero-valued assertion signature counter was always regarded as
    valid. Now, it is only considered valid if the stored signature counter is
    also zero.


== Version 0.7.0 ==

=== `webauthn-server-attestation` ===

* Added attestation metadata for Security Key NFC by Yubico

=== `webauthn-server-core` ===

Breaking changes:

* Deleted parameter `RelyingParty.verifyTypeAttribute`. This was added as a
  workaround while browser implementations were incomplete, and should never be
  used in production.
* Replaced field `RegisteredCredential.publicKey: PublicKey` with
  `publicKeyCose: ByteArray`. This means the library user no longer needs to
  parse the public key before passing it back into the library.
* `RelyingParty.finishAssertion` now throws `InvalidSignatureCountException`
  instead of its supertype `AssertionFailedException` when signature count
  validation is enabled and the received signature count is invalid.

New features:

* New parameter `StartAssertionOptions.userVerification` which is forwarded into
  `PublicKeyCredentialRequestOptions` by `RelyingParty.startAssertion`


== Version 0.6.0 ==

Breaking changes:

* Classes moved from package `com.yubico.webauthn.data` to `com.yubico.webauthn`:
 **  `AssertionRequest`
 **  `AssertionResult`
 **  `RegistrationResult`
* All public classes are now final.
* All builders now enforce mandatory arguments at compile time. Some usages may
  therefore need to adjust the order of calls on the builder instance.
 ** Static method `Attestation.trusted(boolean)` replaced with `.builder()` with
    `.trusted(boolean)` as builder method instead
 ** `AuthenticatorAssertionResponse` constructor is now private.
 ** `AuthenticatorAttestationResponse` constructor is now private.
 ** `PublicKeyCredentialDescriptor` constructor is now private.
 ** `PublicKeyCredentialRequestOptions` constructor is now private.
* All classes that take collections as constructor (builder) arguments now make
  shallow copies of those collections, so that mutations of the collections
  don't propagate into the class instance.
* Deleted interface `Crypto` and constructor parameter `crypto` of `RelyingParty`
* Deleted interface `ChallengeGenerator` and constructor parameter
  `challengeGenerator` of `RelyingParty`
* Updated implementation to agree with current editor's draft of the spec
 ** Renamed class `AttestationData` to `AttestedCredentialData`
 ** Enum constant `TokenBindingStatus.NOT_SUPPORTED` deleted; this is now
    instead signaled by a missing value
 ** Parameter `RelyingParty.allowMissingTokenBinding` therefore removed
 ** Enum constant `AttestationType.PRIVACY_CA` renamed to `ATTESTATION_CA`
* Renamed class `AuthenticationDataFlags` to `AuthenticatorDataFlags`
* Deleted constant `UserVerificationRequirement.DEFAULT`
* Deleted method `AttestationObject.getAuthData()`
* Changed type of field `RelyingParty.origins` from `List` to `Set`
* Fixed (reduced) visibility of `RegisteredCredential` fields
* Class `MetadataObject` moved to `webauthn-server-attestation` module
* Updated and greatly expanded Javadoc

New features:

* Constructor parameter `pubKeyCredParams` of `RelyingParty` is now optional
  with a default value.
* Constructor parameter `origins` of `RelyingParty` is now optional and defaults
  to a list whose only element is the RP ID prefixed with `https://`.
* All classes with a builder now also have a `.toBuilder()` method.


== Version 0.5.0 ==

=== `webauthn-server-core` ===

New features:

* `PackedAttestationStatementVerifier` now supports SHA256WithRSA signatures

Bug fixes:

* `PublicKeyCredentialDescriptor.compareTo` is now consistent with equals
* `AuthenticatorData` constructor should now throw more descriptive exceptions
  instead of raw `ArrayIndexOutOfBoundsException`s


=== `webauthn-server-attestation` ===

Breaking changes:

* Interface `MetadataResolver` replaced with interfaces `AttestationResolver`
  and `TrustResolver`
 ** Class `SimpleResolver` split into `SimpleAttestationResolver` and
    `SimpleTrustResolver`
  *** Both of these classes now take the metadata as a constructor parameter
      instead of exposing `addMetadata` methods
 ** Class `CompositeResolver` split into `CompositeAttestationResolver` and
    `CompositeTrustResolver`
* Class `StandardMetadataService` overhauled


== Version 0.4.0 ==

Breaking changes:

* Field `StartRegistrationOptions.requireResidentKey: boolean` replaced with
  field `authenticatorSelection: Optional<AuthenticatorSelectionCriteria>`


== Version 0.3.0 ==

* Major API overhaul; public API changes include but are not limited to:
 ** Reorganised package structure
 ** `CredentialRepository.getCredentialIdsForUsername(String)` now returns `Set`
    instead of `List`
 ** Most data classes now expose a builder instead of a public constructor
 ** Shortcut constants added to `COSEAlgorithmIdentifier` and
    `PublicKeyCredentialParameters`
 ** Exception `U2fBadConfigurationException` renamed to
    `BadConfigurationException`
 ** `RelyingParty.startRegistration` now accepts one `StartRegistrationOptions`
    parameter instead of several parameters
 ** `RelyingParty.finishRegistration` now accepts one
    `FinishRegistrationOptions` parameter instead of several parameters
 ** `RelyingParty.startAssertion` now accepts one `StartAssertionOptions`
    parameter instead of several parameters
 ** `RelyingParty.finishAssertion` now accepts one `FinishAssertionOptions`
    parameter instead of several parameters
 ** `RelyingParty.finishRegistration` now throws checked
    `RegistrationFailedException` instead of `IllegalArgumentException` on most
    failures
 ** `RelyingParty.finishAssertion` now throws checked
    `AssertionFailedException` instead of `IllegalArgumentException` on most
    failures
 ** Class `MetadataResolver` replaced with interface
 ** Constructor `CollectedClientData(JsonNode)` deleted
 ** Parameters `StartRegistrationOptions.excludeCredentials` and
    `StartAssertionOptions.allowCredentials` deleted; they are now discovered
    automatically from the `CredentialRepository`. If custom control over
    `excludeCredentials` or `allowCredentials` is needed, modify the
    `PublicKeyCredentialCreationOptions` or `PublicKeyCredentialRequestOptions`
    object manually.
 ** `COSEAlgorithmIdentifier` is now an actual enum
 ** Extensions are now passed and returned as domain objects instead of as Jackson
    types
 ** Type parameter added to `PublicKeyCredential` to express extensions type
 ** Fields `CollectedClientData.authenticatorExtensions` and `.clientExtensions`
    deleted
* Fixed a bug in `AuthenticatorDataFlags` that caused the `ED` (0x80) flag to
  never be set
* All classes in `com.yubico.webauthn.data` can now be serialized and
  deserialized using Jackson
 ** JSON output has been slightly changed:
  *** `AttestationObject`, `AuthenticatorData` and `CollectedClientData` now serialize back to
    Base64Url encoded bytes instead of to JSON objects
  *** Member `_attestationObject` removed from serialized
      `AuthenticatorAttestationResponse`
  *** Member `authenticatorData` removed from serialized
      `AuthenticatorAttestationResponse`
* New methods `ByteArray.size(): int` and `.isEmpty(): boolean`
* `ByteArray` is now `Comparable` to itself
* Added support for `appid` extension


== Version 0.2.0 ==

* Core library now recognises username as an internally relevant concept
* Source code translated from Scala to Java
* Too many other changes to count


== Version 0.1.0 ==

* First release of https://www.w3.org/TR/webauthn/[Web Authentication] support
* Merged U2F subprojects into webauthn-server-core and deleted lots of unused code


== java-u2flib-server version history ==

This project was forked from https://developers.yubico.com/java-u2flib-server/[java-u2flib-server]. Below is the version history from before the fork.


== Version 0.19.0 ==

Breaking changes:

* Overhauled exception hierarchy
 ** New exception class: `U2fCeremonyException`
 ** New exception class: `U2fRegistrationException extends U2fCeremonyException`
 ** New exception class: `U2fAuthenticationException extends U2fCeremonyException`
 ** The following exception classes now extend `U2fAuthenticationException`:
  *** `DeviceCompromisedException`
  *** `InvalidDeviceCounterException`
  *** `NoEligableDevicesException`
  *** `NoEligibleDevicesException`
 ** `U2fBadConfigurationException` is now a checked exception
 ** `U2fBadInputException` is now a checked exception, and is no longer thrown directly by the methods of `U2F`.
  *** Methods of `U2F` now catch this exception and wrap it in a `U2fRegistrationException` or ``U2fAuthenticationException`.
* `DeviceRegistration.getAttestationCertificate()` now returns `null` instead of throwing `NoSuchFieldException`
* `static ClientData.getString(JsonNode, String)` now throws `U2fBadInputException` instead of `NullPointerException`, or if the returned field is not a `String` value
* Some `AssertionError`s and `IllegalArgumentException`s are now `U2fBadInputException`s instead


Improvements:

* `BouncyCastleCrypto` now throws more descriptive exceptions


Bug fixes:

* Improved error handling in client data input validation
 ** Thanks to Nicholas Wilson for the contribution, see https://github.com/Yubico/java-u2flib-server/pull/25


== Version 0.18.1 ==

* Lombok now longer leaks into runtime dependencies


== Version 0.18.0 ==

=== u2flib-server-core ===

Breaking changes:

* "Authenticate" renamed to "sign" everywhere in `u2flib-server-core`
** Classes `AuthenticateRequest` renamed to `SignRequest`
** Class `AuthenticateRequestData` renamed to `SignRequestData`
** Class `AuthenticateResponse` renamed to `SignResponse`
** Method `Client.authenticate` renamed to `sign`
** Class `RawAuthenticateResponse` renamed to `RawSignResponse`
** Method `SoftKey.authenticate` renamed to `sign`
** Method `U2F.finishAuthentication` renamed to `finishSignature`
** Method `U2F.startAuthentication` renamed to `startSignature`
** Method `U2fPrimitives.finishAuthentication` renamed to `finishSignature`
** Method `U2fPrimitives.startAuthenticateion` renamed to `startSignature`
* Constants `AUTHENTICATE_TYP` and `REGISTER_TYPE` in `U2fPrimitives` are
  now private

== Version 0.17.1 ==

* u2flib-server-attestation module now uses SLF4J logging instead of
  `Throwable.printStackTrace`


== Version 0.17.0 ==

=== u2flib-server-core ===

Breaking changes:

* Field `RegisterRequestData.authenticateRequests: List<AuthenticateRequest>`
 replaced by field `registeredKeys: List<RegisteredKey>`

Additions:

* Fields added to class `AuthenticateRequestData`:
  * `challenge: String`
  * `appId: String`
* New class `RegisteredKey`
* Field `appId: String` added to `RegisterRequestData`

=== u2flib-server-demo ===

* `u2f-api.js` upgraded from version 1.0 to 1.1
* JS calls in views updated to work with version 1.1 of the JS API
* All views except `loginIndex` and `registerIndex` are now rendered via
  templates
* Navigation links added to all views
* Error feedback improved


== Version 0.13.1 (unreleased) ==

* Changed demo server URL to `localhost:8080`.
* Added the method `ClientData.getString` to get arbitrary clientData fields.
* Added u2flib-server-attestation for device attestation and metadata.


== Version 0.13.0 ==

* Added built-in support for multiple devices per user.
* Fixed demo server bug when running from jar. Thanks to axianx.<|MERGE_RESOLUTION|>--- conflicted
+++ resolved
@@ -1,4 +1,3 @@
-<<<<<<< HEAD
 == Version 2.6.0 (unreleased) ==
 
 New features:
@@ -56,7 +55,8 @@
  ** NOTE: Experimental features may receive breaking changes without a major
     version increase.
 * (Experimental) Added `credProps` extension to assertion extension outputs.
-=======
+
+
 == Version 2.5.3 ==
 
 `webauthn-server-attestation`:
@@ -65,7 +65,6 @@
 
 * `FidoMetadataDownloader` no longer rejects FIDO MDS metadata BLOBs with
   unknown properties.
->>>>>>> 5d510c55
 
 
 == Version 2.5.2 ==
