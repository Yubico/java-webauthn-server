--- conflicted
+++ resolved
@@ -1,6 +1,10 @@
 == Version 2.1.0 (unreleased) ==
 
-<<<<<<< HEAD
+Changes:
+
+* Log messages on attestation certificate path validation failure now include
+  the attestation object.
+
 Deprecations:
 
 * Deprecated method `AssertionResult.getCredentialId(): ByteArray`. Use
@@ -13,18 +17,12 @@
 * Added method `FidoMetadataDownloader.refreshBlob()`.
 * Added function `COSEAlgorithmIdentifier.fromPublicKey(ByteArray)`.
 * Added method `AssertionResult.getCredential(): RegisteredCredential`.
-=======
-Changes:
-
-* Log messages on attestation certificate path validation failure now include
-  the attestation object.
 
 Fixes:
 
 * Fixed various typos and mistakes in JavaDocs.
 * Moved version constraints for test dependencies from meta-module
   `webauthn-server-parent` to unpublished test meta-module.
->>>>>>> fa04cff4
 
 
 == Version 2.0.0 ==
