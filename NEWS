== Version 2.7.0 (unreleased) ==

<<<<<<< HEAD
* Added support for the CTAP2 `credProtect` extension.
=======
* Added overloaded setter `RelyingPartyBuilder.origins(Optional<Set<String>>)`.
>>>>>>> ef6b5521
* (Experimental) Added a new suite of interfaces, starting with
  `CredentialRepositoryV2`. `RelyingParty` can now be configured with a
  `CredentialRepositoryV2` instance instead of a `CredentialRepository`
  instance. This changes the result of the `RelyingParty` builder to
  `RelyingPartyV2`. `CredentialRepositoryV2` and `RelyingPartyV2` enable a suite
  of new features:
 ** `CredentialRepositoryV2` does not assume that the application has usernames,
    instead username support is modular. In addition to the
    `CredentialRepositoryV2`, `RelyingPartyV2` can be optionally configured with
    a `UsernameRepository` as well. If a `UsernameRepository` is not set, then
    `RelyingPartyV2.startAssertion(StartAssertionOptions)` will fail at runtime
    if `StartAssertionOptions.username` is set.
 ** `CredentialRepositoryV2` uses a new interface `CredentialRecord` to
    represent registered credentials, instead of the concrete
    `RegisteredCredential` class (although `RegisteredCredential` also
    implements `CredentialRecord`). This provides implementations greater
    flexibility while also automating the type conversion to
    `PublicKeyCredentialDescriptor` needed in `startRegistration()` and
    `startAssertion()`.
 ** `RelyingPartyV2.finishAssertion()` returns a new type `AssertionResultV2`
    with a new method `getCredential()`, which returns the `CredentialRecord`
    that was verified. The return type of `getCredential()` is generic and
    preserves the concrete type of `CredentialRecord` returned by the
    `CredentialRepositoryV2` implementation.
 ** NOTE: Experimental features may receive breaking changes without a major
    version increase.
* (Experimental) Added property `RegisteredCredential.transports`.
 ** NOTE: Experimental features may receive breaking changes without a major
    version increase.


== Version 2.6.0 ==

`webauthn-server-core`:

New features:

* Added method `getParsedPublicKey(): java.security.PublicKey` to
  `RegistrationResult` and `RegisteredCredential`.
 ** Thanks to Jakob Heher (A-SIT) for the contribution, see
    https://github.com/Yubico/java-webauthn-server/pull/299
* Added enum parsing functions:
 ** `AuthenticatorAttachment.fromValue(String): Optional<AuthenticatorAttachment>`
 ** `PublicKeyCredentialType.fromId(String): Optional<PublicKeyCredentialType>`
 ** `ResidentKeyRequirement.fromValue(String): Optional<ResidentKeyRequirement>`
 ** `TokenBindingStatus.fromValue(String): Optional<TokenBindingStatus>`
 ** `UserVerificationRequirement.fromValue(String): Optional<UserVerificationRequirement>`
* Added public builder to `CredentialPropertiesOutput`.
* Added public factory function
  `LargeBlobRegistrationOutput.supported(boolean)`.
* Added public factory functions to `LargeBlobAuthenticationOutput`.
* Added `hints` property to `StartRegistrationOptions`, `StartAssertionOptions`,
  `PublicKeyCredentialCreationOptions` and `PublicKeyCredentialRequestOptions`,
  and class `PublicKeyCredentialHint` to support them, to support the `hints`
  parameter introduced in WebAuthn L3:
  https://www.w3.org/TR/2023/WD-webauthn-3-20230927/#dom-publickeycredentialcreationoptions-hints
* (Experimental) Added option `isSecurePaymentConfirmation(boolean)` to
  `FinishAssertionOptions`. When set, `RelyingParty.finishAssertion()` will
  adapt the validation logic for a Secure Payment Confirmation (SPC) response
  instead of an ordinary WebAuthn response. See the JavaDoc for details.
 ** NOTE: Experimental features may receive breaking changes without a major
    version increase.

`webauthn-server-attestation`:

New features:

* `FidoMetadataDownloader` now parses the CRLDistributionPoints extension on the
  application level, so the `com.sun.security.enableCRLDP=true` system property
  setting is no longer necessary.
* Added helper function `CertificateUtil.parseFidoSernumExtension` for parsing
  serial number from enterprise attestation certificates.


== Version 2.5.4 ==

`webauthn-server-attestation`:

Fixes:

* `AuthenticatorGetInfo.algorithms` now silently ignores unknown
  `COSEAlgorithmIdentifier` and `PublicKeyCredentialType` values instead of
  rejecting the MDS BLOB.


== Version 2.5.3 ==

`webauthn-server-attestation`:

Fixes:

* `FidoMetadataDownloader` no longer rejects FIDO MDS metadata BLOBs with
  unknown properties.


== Version 2.5.2 ==

Fixes:

* Allow unknown properties in `credProps` client extension output.


== Version 2.5.1 ==

Changes:

* Dropped dependency on COSE-Java.
* Fixed incompatibility with Jackson version 2.17.0-rc1.


== Version 2.5.0 ==

`webauthn-server-core`:

Breaking changes to experimental features:

* Added Jackson annotation `@JsonProperty` to method
  `RegisteredCredential.isBackedUp()`, changing the property name from
  `backedUp` to `backupState`. `backedUp` is still accepted during
  deserialization but will no longer be emitted during serialization.

New features:

* Added method `.isUserVerified()` to `RegistrationResult` and `AssertionResult`
  as a shortcut for accessing the UV flag in authenticator data.
* Updated README and JavaDoc to use the "passkey" term and provide more guidance
  around passkey use cases.
* Added `Automatic-Module-Name` to jar manifest.

Fixes:

* `AuthenticatorAttestationResponse` now tolerates and ignores properties
  `"publicKey"` and `"publicKeyAlgorithm"` during JSON deserialization. These
  properties are emitted by the `PublicKeyCredential.toJSON()` method added in
  WebAuthn Level 3.
* Relaxed Guava dependency version constraint to include major version 32.
* `RelyingParty.finishAssertion` now behaves the same if
  `StartAssertionOptions.allowCredentials` is explicitly set to a present, empty
  list as when absent.


`webauthn-server-attestation`:

New features:

* Added option `verifyDownloadsOnly(boolean)` to `FidoMetadataDownloader`. When
  set to `true`, the BLOB signature will not be verified when loading a BLOB
  from cache or when explicitly given. Default setting is `false`, which
  preserves the previous behaviour.
* Added `Automatic-Module-Name` to jar manifest.

Fixes:

* Made Jackson setting `PROPAGATE_TRANSIENT_MARKER` unnecessary for JSON
  serialization with Jackson version 2.15.0-rc1 and later.


== Version 2.4.1 ==

Changes:

* Added explicit version constraint on `jackson-bom`.

Fixes:

* Fixed incompatibility with Jackson version 2.15.0-rc1 and later.
* Fixed linking issue when running in Java 8.


== Version 2.4.0 ==

`webauthn-server-core`:

New features:

* Added support for RS384 and RS512 signature algorithms.
 ** Thanks to GitHub user JohnnyJayJay for the contribution, see
    https://github.com/Yubico/java-webauthn-server/pull/235
* Added `userHandle` field to `AssertionRequest` as part of the second bug fix
  below. `userHandle` is mutually exclusive with `username`. This was originally
  released in pre-release `1.12.3-RC3`, but was accidentally left out of the
  `1.12.3` release.

Fixes:

* During `RelyingParty.finishRegistration()` if an `attestationTrustSource` is
  configured, if the `aaguid` in the authenticator data is zero, the call to
  `AttestationTrustSource.findTrustRoots` will fall back to reading the AAGUID
  from the attestation certificate if possible.
* Fixed bug in `RelyingParty.finishAssertion` where if
  `StartAssertionOptions.userHandle` was set, it did not propagate to
  `RelyingParty.finishAssertion` and caused an error saying username and user
  handle are both absent unless a user handle was returned by the authenticator.
  This was originally released in pre-release `1.12.3-RC3`, but was accidentally
  left out of the `1.12.3` release.
* Fixed regression in
  `PublicKeyCredentialCreationOptions.toCredentialsCreateJson()`, which has not
  been emitting a `requireResidentKey` member since version `2.0.0`. This meant
  the JSON output was not backwards compatible with browsers that only support
  the Level 1 version of the WebAuthn spec.


`webauthn-server-attestation`:

Fixes:

* `findEntries` and `findTrustRoots` methods in `FidoMetadataService` now
  attempt to read AAGUID from the attestation certificate if the `aaguid`
  argument is absent or zero.
* Method `FidoMetadataService.Filters.allOf` now has `@SafeVarargs` annotation.


== Version 2.3.0 ==

New features:

* (Experimental) Added `authenticatorAttachment` property to response objects:
 ** NOTE: Experimental features may receive breaking changes without a major
    version increase.
 ** Added method `getAuthenticatorAttachment()` to `PublicKeyCredential` and
    corresponding builder method
    `authenticatorAttachment(AuthenticatorAttachment)`.
 ** Added method `getAuthenticatorAttachment()` to `RegistrationResult` and
    `AssertionResult`, which echo `getAuthenticatorAttachment()` from the
    corresponding `PublicKeyCredential`.
 ** Thanks to GitHub user luisgoncalves for the contribution, see
    https://github.com/Yubico/java-webauthn-server/pull/250

Other:

* Fixed the README description of SemVer exceptions: `@Deprecated` features are
  still part of the public API unless they also have an `EXPERIMENTAL:` tag in
  JavaDoc.
* Brought `com.yubico.webauthn` package JavaDoc up to date with new library
  features.


== Version 2.2.0 ==

`webauthn-server-core`:

Changes:

* Changed internal structure of `RegistrationResult` and `AssertionResult`. This
  may affect you if you use Jackson or similar tools to serialize these values
  to JSON, for example. This is not an officially supported use case and thus
  does not warrant a major version bump.
* Removed methods `RegistrationResult.toBuilder()` and
  `AssertionResult.toBuilder()`. Both had package-private return types, and thus
  were not usable by outside callers.

New features:

* (Experimental) Added support for the new `BE` (backup eligible) and `BS`
  (backup state) flags in authenticator data:
 ** NOTE: Experimental features may receive breaking changes without a major
    version increase.
 ** Added `BE` and `BS` properties to `AuthenticatorDataFlags`, reflecting the
    respective flags (bits 0x08 and 0x10).
 ** Added methods `isBackupEligible()` and `isBackedUp()` to
    `RegistrationResult` and `AssertionResult`, reflecting respectively the `BE`
    and `BS` flags.
 ** Added properties `backupEligible` and `backupState`, getters
    `isBackupEligible()` and `isBackedUp()`, and corresponding builder methods
    to `RegisteredCredential`. `RelyingParty.finishAssertion(...)` will now
    validate that if `RegisteredCredential.isBackupEligible()` is present, then
    the `BE` flag of any assertion of that credential must match the stored
    value.

Fixes:

* Fixed TPM attestation verification rejecting attestation certificates with TPM
  Device Attributes split between multiple RelativeDistinguishedName structures
  in the Subject Alternative Names extension.
 ** Thanks to Oussama Zgheb for the contribution, see
    https://github.com/Yubico/java-webauthn-server/pull/241
* Fixed various errors in JavaDoc.


`webauthn-server-attestation`:

Fixes:

* Improved documentation of guarantees provided by `FidoMetadataDownloader` and
  required of its parameters.


== Version 2.1.0 ==

`webauthn-server-core`:

Changes:

* Log messages on attestation certificate path validation failure now include
  the attestation object.

Deprecations:

* Deprecated method `AssertionResult.getCredentialId(): ByteArray`. Use
  `.getCredential().getCredentialId()` instead.
* Deprecated method `AssertionResult.getUserHandle(): ByteArray`. Use
  `.getCredential().getUserHandle()` instead.

New features:

* Added function `COSEAlgorithmIdentifier.fromPublicKey(ByteArray)`.
* Added method `AssertionResult.getCredential(): RegisteredCredential`.
* Added support for the `"tpm"` attestation statement format.
* Added support for ES384 and ES512 signature algorithms.
* Added property `policyTreeValidator` to `TrustRootsResult`. If set, the given
  predicate function will be used to validate the certificate policy tree after
  successful attestation certificate path validation. This may be required for
  some JCA providers to accept attestation certificates with critical
  certificate policy extensions. See the JavaDoc for
  `TrustRootsResultBuilder.policyTreeValidator(Predicate)` for more information.
* Added enum value `AttestationConveyancePreference.ENTERPRISE`.
* (Experimental) Added constant `AuthenticatorTransport.HYBRID`.

Fixes:

* Fixed various typos and mistakes in JavaDocs.
* Moved version constraints for test dependencies from meta-module
  `webauthn-server-parent` to unpublished test meta-module.
* `yubico-util` dependency removed from downstream compile scope.
* Fixed missing JavaDoc on `TrustRootsResult` getters and builder setters.


`webauthn-server-attestation`:

Changes:

* The `AuthenticatorToBeFiltered` argument of the `FidoMetadataService` runtime
  filter now omits zero AAGUIDs.
* Promoted log messages in `FidoMetadataDownloader` about BLOB signature failure
  and cache corruption from DEBUG level to WARN level.

New features:

* Added method `FidoMetadataDownloader.refreshBlob()`.

Fixes:

* Fixed various typos and mistakes in JavaDocs.
* `FidoMetadataDownloader` now verifies the SHA-256 hash of the cached trust
  root certificate, as promised in the JavaDoc of `useTrustRootCacheFile` and
  `useTrustRootCache`.
* BouncyCastle dependency dropped.
* Guava dependency dropped (but still remains in core module).
* If BLOB download fails, `FidoMetadataDownloader` now correctly falls back to
  cache if available.


== Version 2.0.0 ==

This release removes deprecated APIs and changes some defaults to better align
with the L2 version of the WebAuthn spec. It also adds a new major feature:
optional integration with the FIDO Metadata Service for retrieving authenticator
metadata and attestation trust roots. See below for details.

`webauthn-server-core`:

Breaking changes:

* Deleted deprecated `icon` field in `RelyingPartyIdentity` and `UserIdentity`,
  and its associated methods.
* Deleted deprecated `AuthenticatorSelectionCriteria` methods
  `builder().requireResidentKey(boolean)` and `isRequireResidentKey()`.
* `RelyingParty` parameter `allowUnrequestedExtensions` removed. The library
  will now always accept unrequested extensions.
* Class `ClientAssertionExtensionOutputs` now silently ignores unknown
  extensions instead of rejecting them.
* `webauthn-server-core-minimal` module deleted.
* `webauthn-server-core` no longer depends on BouncyCastle and will no longer
  attempt to automatically fall back to it. Therefore, EdDSA keys are no longer
  supported by default in JDK 14 and earlier. The library will log warnings if
  configured for algorithms with no JCA provider available, in which case the
  dependent project may need to add additional dependencies and configure JCA
  providers externally.
* Enum value `AttestationType.ECDAA` removed without replacement.
* Deleted methods `RegistrationResult.getWarnings()` and
  `AssertionResult.getWarnings()` since they are now always empty.
* Framework for attestation metadata has been fully overhauled. See the
  `webauthn-server-attestation` module documentation for the new ways to work
  with attestation metadata:
 ** Deleted method `RegistrationResult.getAttestationMetadata()`.
 ** Interface `MetadataService` replaced with `AttestationTrustSource`, and
    optional `RelyingParty` setting `.metadataService(MetadataService)` replaced
    with `.attestationTrustSource(AttestationTrustSource)`.
 ** Deleted types `Attestation` and `Transport`.
 ** Deleted method `AuthenticatorTransport.fromU2fTransport`.
* `RelyingParty.finishRegistration()` now uses a JCA `CertPathValidator` to
  validate attestation certificate paths, if an attestation trust source has
  been configured. This requires a compatible JCA provider, but should already
  be available in most environments.
* Classes in package `com.yubico.fido.metadata` moved to
  `com.yubico.webauthn.extension.uvm` to avoid name clash with
  `webauthn-server-attestation` module in JPMS.
* Changed return type of
  `PublicKeyCredentialRequestOptions.getUserVerification()`,
  `AuthenticatorSelectionCriteria.getUserVerification()` and
  `AuthenticatorSelectionCriteria.getResidentKey()` to `Optional`, and changed
  defaults for `userVerification` and `residentKey` to empty. This means we
  won't inadvertently suppress warnings that browsers might issue in the browser
  console if for example `userVerification` is not set explicitly.

New features:

* Method `getAaguid()` added to `RegistrationResult`.
* Method `getAttestationTrustPath()` added to `RegistrationResult`.
* Setting `.clock(Clock)` added to `RelyingParty`. It is used for attestation
  path validation if an `attestationTrustSource` is configured.


`webauthn-server-attestation`:

Breaking changes:

* Types `AttestationResolver`, `CompositeAttestationResolver`,
  `CompositeTrustResolver`, `DeviceMatcher`, `ExtensionMatcher`,
  `FingerprintMatcher`, `MetadataObject`, `SimpleAttestationResolver`,
  `SimpleTrustResolver`, `StandardMetadataService` and `TrustResolver` deleted
  in favour of a new attestation metadata framework. Some of the functionality
  is retained as the new `YubicoJsonMetadataService` class in the
  `webauthn-server-demo` subproject in the library sources, but no longer
  exposed in either library module.
* Library no longer contains a `/metadata.json` resource.

New features:

* New types `FidoMetadataService` and `FidoMetadataDownloader` which integrate
  with the FIDO Metadata Service for retrieving authenticator metadata and
  attestation trust roots.


== Version 1.12.4 ==

Deprecated features:

* Option `RelyingParty.allowUnrequestedExtensions` deprecated. The `false`
  setting (default) is not compatible with WebAuthn Level 2 since authenticators
  are now always allowed to add unsolicited extensions. The next major version
  release will remove this option and always behave as if the option had been
  set to `true`.
* Enum value `AttestationType.ECDAA`. ECDAA was removed in WebAuthn Level 2.
* Function `TokenBindingStatus.fromJsonString(String)` deprecated. It should not
  have been part of the public API to begin with.


== Version 1.12.3 ==

Fixes:

* Fixed `PublicKeyCredential` failing to parse from JSON if an
  `"authenticatorAttachment"` attribute was present.
* Bumped Jackson dependency to version [2.13.2.1,3) in response to
  CVE-2020-36518
* Fixed bug in `RelyingParty.finishAssertion` that would throw a nondescript
  `NoSuchElementException` if username and user handle are both absent, instead
  of an `IllegalArgumentException` with a better error message.


== Version 1.12.2 ==

Fixes:

* `com.upokecenter:cbor` dependency bumped to minimum version 4.5.1 due to a
  known vulnerability, see: https://github.com/advisories/GHSA-fj2w-wfgv-mwq6
* Fixed crash in `AuthenticatorData` deserialization with `com.upokecenter:cbor`
  versions later than 4.0.1


== Version 1.12.1 ==

Fixes:

* `RelyingParty.finishAssertion()` no longer makes multiple (redundant) calls to
  `CredentialRepository.lookup()`.


== Version 1.12.0 ==

New features:

* New method `RegisteredCredential.builder().publicKeyEs256Raw(ByteArray)`. This
  is a mutually exclusive alternative to `.publicKeyCose(ByteArray)`, for easier
  backwards-compatibility with U2F-formatted (Raw ANSI X9.62) public keys.
* "Migrating from U2F" section added to project README


== Version 1.11.0 ==

Deprecated features:

* `AuthenticatorSelectionCriteria` methods
  `builder().requireResidentKey(boolean)` and `isRequireResidentKey()`
  deprecated in favor of a new option, see below.
* The `icon` field in `RelyingPartyIdentity` and `UserIdentity`, and its
  associated methods, are now deprecated. The corresponding property was removed
  in WebAuthn Level 2.

Deprecated features will be removed in the next major version release.

Changes:

* `RelyingParty.startAssertion()` no longer overwrites the `appid` extension
  input in the `StartAssertionOptions` argument.
* `RelyingParty.appId` setting now also activates the `appidExclude` extension in
  addition to the `appid` extension.
* `RelyingParty.startRegistration()` now enables the `credProps` extension by
  default. The extension output, if any, is available as
  `RegistrationResult.isDiscoverable()` and
  `RegistrationResult.getClientExtensionOutputs().getCredProps()`.

New features:

* `RegistrationResult.keyId()` now includes `transports` if any were included in
  the `AuthenticatorAttestatationResponse`. To get transports passed through,
  call `PublicKeyCredential.response.getTransports()` on the client side after
  successful registration, and add the result as the property
  `response.transports` in the JSON passed into
  `PublicKeyCredential.parseRegistrationResponseJson`. See the project README
  for an example.
* Added support for the `appidExclude`, `credProps`, `largeBlob` and `uvm`
  extensions.
* Added support for the new `authenticatorSelectionCriteria.residentKey` option:
 ** Added method
    `AuthenticatorSelectionCriteria.builder().residentKey(ResidentKeyRequirement)`.
 ** Added method `AuthenticatorSelectionCriteria.getResidentKey()`.
 ** Methods `builder().requireResidentKey(boolean)` and `isRequireResidentKey()`
    deprecated in favor of the above two new methods.
 ** The builder methods `requireResidentKey(boolean)` and
    `residentKey(ResidentKeyRequirement)` both control one shared setting, which
    sets both the `requireResidentKey` and `residentKey` options simultaneously
    and in agreement with each other for backwards compatibility with older
    browsers.
* Added methods `PublicKeyCredentialCreationOptions.toCredentialsCreateJson()`,
  `PublicKeyCredentialRequestOptions.toCredentialsGetJson()` and
  `AssertionRequest.toCredentialsGetJson()` for serializing to JSON without
  having to use Jackson directly.
* Added methods `PublicKeyCredentialCreationOptions.toJson()` and
  `.fromJson(String)` suitable for encoding to and decoding from JSON.
* Added methods `AssertionRequest.toJson()` and `.fromJson(String)` suitable for
  encoding to and decoding from JSON.
* Added methods `StartAssertionOptions.builder().userHandle(ByteArray)` and
  `.userHandle(Optional<ByteArray>)` as alternatives to `.username(String)` and
  `.username(Optional<String>)`. The `userHandle` methods fill the same function
  as, and are mutually exclusive with, the `username` methods.

Fixes:

* Added missing JavaDoc for `id` and `name` methods of initial
  `RelyingPartyIdentityBuilder` stages.
* Added and improved JavaDoc for required builder methods.
* Javadoc for `TokenBindingInfo.id` incorrectly stated that the value is
  base64url encoded.
* Javadoc for `TokenBindingStatus.PRESENT` incorrectly referenced its own
  (private) `id` member instead of `TokenBindingInfo.id`.
* Improved JavaDoc for `StartRegistrationOptions.authenticatorSelection`
* Improved JavaDoc for `RelyingParty.appid`
* Make the `RelyingParty.validateSignatureCounter` JavaDoc also cover the
  success case where stored and received signature count are both zero.


== Version 1.10.1 ==

webauthn-server-attestation:

* Fixed name of YubiKey Bio - FIDO edition in attestation metadata.


== Version 1.10.0 ==

webauthn-server-attestation:

* Added attestation metadata for YubiKey Bio.


== Version 1.9.1 ==

* Added missing `<dependencyManagement>` declaration to
  `webauthn-server-attestation` and `webauthn-server-core` POMs.

webauthn-server-attestation:

* Added attestation metadata for YubiKey 5 FIPS series.


== Version 1.9.0 ==

webauthn-server-attestation:

* Fixed that `SimpleAttestationResolver` would return empty transports when
  transports are unknown.

webauthn-server-core:

* Added support for the `"apple"` attestation statement format.

Other:

* Dependency versions moved to new meta-module `webauthn-server-parent`. Users
  should never need to depend on `webauthn-server-parent` directly.


== Version 1.8.0 ==

Changes:

* BouncyCastle dependency is now optional.

  In order to opt out, depend on `webauthn-server-core-minimal` instead of
  `webauthn-server-core`.
  This is not recommended unless you know your JVM includes JCA providers for
  all signature algorithms.

  Note that `webauthn-server-attestation` still depends on BouncyCastle.

* Jackson deserializer for `PublicKeyCredential` now allows a `rawId` property
  to be present if `id` is not present, or if `rawId` equals `id`.


== Version 1.7.0 ==

webauthn-server-attestation:

* Updated name of AAGUID `2fc0579f811347eab116bb5a8db9202a` to "YubiKey 5/5C NFC"
* Changed name of "YubiKey 5 Series security key" to "YubiKey 5 Series"

webauthn-server-core:

Changes:

* Fixed crash on unknown attestation statement formats
 ** Unless `RelyingParty.allowUntrustedAttestation` is set to `false`, unknown
    attestation statements will now pass as untrusted attestations, instead of
    throwing an IllegalArgumentException.
* Disambiguated Jackson deserialization of class `AuthenticatorTransport`

New features:

* Class `RegisteredCredential` can now be serialized to and deserialized from
  JSON.


== Version 1.6.4 ==

* Changed dependency declarations to version ranges
* Bumped Guava dependency to version [24.1.1,30) in response to CVE-2018-10237


== Version 1.6.3 ==

webauthn-server-attestation:

* Added new YubiKey AAGUIDs to metadata.json


webauthn-server-core:

* Bumped Jackson dependency to version 2.11.0 in response to CVEs:
 ** CVE-2020-9546
 ** CVE-2020-10672
 ** CVE-2020-10969
 ** CVE-2020-11620
* Fixed incorrect JavaDoc on AssertionResult.isSignatureCounterValid(): it will
  also return true if both counters are zero.


== Version 1.6.2 ==

* Fixed dependencies missing from release POM metadata


== Version 1.6.1 ==

Security fixes:

* Bumped Jackson dependency to version 2.9.10.3 in response to CVE-2019-20330
  and CVE-2020-8840


== Version 1.6.0 ==

Security fixes:

* Bumped Jackson dependency to version 2.9.10.1 which has patched CVE-2019-16942

`webauthn-server-core`:

Bug fixes:

* Fixed bug introduced in 1.4.0, which caused
  `RegistrationResult.attestationMetadata` to always be empty.


`webauthn-server-attestation`:

* New enum constant `Transport.LIGHTNING`
* Fixed transports field of YubiKey NEO/NEO-n in `metadata.json`.
* Added YubiKey 5Ci to `metadata.json`.
* Most `deviceUrl` fields in `metadata.json` changed to point to stable
  addresses in Yubico knowledge base instead of dead redirects in store.


== Version 1.5.0 ==

Changes:

* `RelyingParty` now makes an immutable copy of the `origins` argument, instead
  of storing a reference to a possibly mutable value.
* The enum `AuthenticatorTransport` has been replaced by a value class
  containing methods and value constants equivalent to the previous enum.
* The return type of `PublicKeyCredentialDescriptor.getTransports()` is now a
  `SortedSet` instead of `Set`. The builder still accepts a plain `Set`.
* Registration ceremony now verifies that the returned credential public key
  matches one of the algorithms specified in
  `RelyingParty.preferredPubkeyParams` and can be successfully parsed.

New features:

* Origin matching can now be relaxed via two new `RelyingParty` options:
  * `allowOriginPort` (default `false`): Allow any port number in the origin
  * `allowOriginSubdomain` (default `false`): Allow any subdomain of any origin
    listed in `RelyingParty.origins`
  * See JavaDoc for details and examples.
* The new `AuthenticatorTransport` can now contain any string value as the
  transport identifier, as required in the editor's draft of the L2 spec. See:
  https://github.com/w3c/webauthn/pull/1275
* Added support for RS1 credentials. Registration of RS1 credentials is not
  enabled by default, but can be enabled by setting
  `RelyingParty.preferredPubKeyCredParams` to a list containing
  `PublicKeyCredentialParameters.RS1`.
  * New constant `PublicKeyCredentialParameters.RS1`
  * New constant `COSEAlgorithmIdentifier.RS1`


== Version 1.4.1 ==

Packaging fixes:

* Fixed dependency declarations so API dependencies are correctly propagated as
  compile-time dependencies of dependent projects.
* Fixed Specification-Version release date in webauthn-server-core jar manifest.


== Version 1.4.0 ==

Changes:

* Class `com.yubico.internal.util.WebAuthnCodecs` is no longer public. The
  package `com.yubico.internal.util` was already declared non-public in JavaDoc,
  but this is now also enforced via Java visibility rules.
* Class `com.yubico.webauthn.meta.Specification.SpecificationBuilder` is no
  longer public. It was never intended to be, although this was not documented
  explicitly.
* Default value for `RelyingParty.preferredPubKeyParams` changed from `[ES256,
  RS256]` to `[ES256, EdDSA, RS256]`
* Data classes no longer use `Optional` internally in field types. This should
  not meaningfully affect the public API, but might improve compatibility with
  frameworks that use reflection.

New features:

* Added support for Ed25519 signatures.
* New constants `COSEAlgorithmIdentifier.EdDSA` and
  `PublicKeyCredentialParameters.EdDSA`
* Artifacts are now built reproducibly; fresh builds from source should now be
  verifiable by signature files from Maven Central.

Security fixes:

* Bumped Jackson dependency to version 2.9.9.3 which has patched CVE-2019-12814,
  CVE-2019-14439, CVE-2019-14379


== Version 1.3.0 ==

Security fixes:

* Bumped Jackson dependency to version 2.9.9 which has patched CVE-2019-12086

New features:

* New optional parameter `timeout` added to `StartRegistrationOptions` and
  `StartAssertionOptions`

Bug fixes:

* Fixed polarity error in javadoc for `RelyingParty.allowUntrustedAttestation`


== Version 1.2.0 ==

New features:

* RSA keys are now supported.
* New constructor functions `PublicKeyCredential.parseRegistrationResponseJson` and `.parseAssertionResponseJson`
  * So users don't have to deal with the `TypeReference`s imposed by the generics, unless they want to.

Bug fixes:

* `android-key` attestation statements now don't throw an exception if
  `allowUntrustedAttestation` is set to `true`.
* `tpm` attestation statements now don't throw an exception if
  `allowUntrustedAttestation` is set to `true`.


== Version 1.1.0 ==

Changed behaviours:

* `AssertionExtensionInputsBuilder.appid(Optional<AppId>)` now fails fast if the
  argument is `null`
* `ClientAssertionExtensionOutputsBuilder.appid(Optional<Boolean>)` now fails
  fast if the argument is `null`


New features:

* Public API methods that take `Optional` parameters now come with
  `Optional`-less aliases.


== Version 1.0.1 ==

Bugfixes:

* Registration no longer fails for unimplemented attestation statement formats
  if `allowUnknownAttestation` is set to `true`.
 ** Registration still fails for attestation statement formats not defined in
    the WebAuthn Level 1 spec.


== Version 1.0.0 ==

* Fixed URL in artifact POM
* Improved a few javadoc wordings


== Version 0.8.0 ==

Possibly breaking changes:

* User Presence (UP) is now always required by the spec, not only when UV is not
  required; implementation updated to reflect this.


New features:

* Added support for `android-safetynet` attestation statement format
 ** Thanks to Ren Lin for the contribution, see https://github.com/Yubico/java-webauthn-server/pull/5
* Implementation updated to reflect Proposed Recommendation version of the spec,
  released 2019-01-17

Bug fixes:

* Fixed validation of zero-valued assertion signature counter
 ** Previously, a zero-valued assertion signature counter was always regarded as
    valid. Now, it is only considered valid if the stored signature counter is
    also zero.


== Version 0.7.0 ==

=== `webauthn-server-attestation` ===

* Added attestation metadata for Security Key NFC by Yubico

=== `webauthn-server-core` ===

Breaking changes:

* Deleted parameter `RelyingParty.verifyTypeAttribute`. This was added as a
  workaround while browser implementations were incomplete, and should never be
  used in production.
* Replaced field `RegisteredCredential.publicKey: PublicKey` with
  `publicKeyCose: ByteArray`. This means the library user no longer needs to
  parse the public key before passing it back into the library.
* `RelyingParty.finishAssertion` now throws `InvalidSignatureCountException`
  instead of its supertype `AssertionFailedException` when signature count
  validation is enabled and the received signature count is invalid.

New features:

* New parameter `StartAssertionOptions.userVerification` which is forwarded into
  `PublicKeyCredentialRequestOptions` by `RelyingParty.startAssertion`


== Version 0.6.0 ==

Breaking changes:

* Classes moved from package `com.yubico.webauthn.data` to `com.yubico.webauthn`:
 **  `AssertionRequest`
 **  `AssertionResult`
 **  `RegistrationResult`
* All public classes are now final.
* All builders now enforce mandatory arguments at compile time. Some usages may
  therefore need to adjust the order of calls on the builder instance.
 ** Static method `Attestation.trusted(boolean)` replaced with `.builder()` with
    `.trusted(boolean)` as builder method instead
 ** `AuthenticatorAssertionResponse` constructor is now private.
 ** `AuthenticatorAttestationResponse` constructor is now private.
 ** `PublicKeyCredentialDescriptor` constructor is now private.
 ** `PublicKeyCredentialRequestOptions` constructor is now private.
* All classes that take collections as constructor (builder) arguments now make
  shallow copies of those collections, so that mutations of the collections
  don't propagate into the class instance.
* Deleted interface `Crypto` and constructor parameter `crypto` of `RelyingParty`
* Deleted interface `ChallengeGenerator` and constructor parameter
  `challengeGenerator` of `RelyingParty`
* Updated implementation to agree with current editor's draft of the spec
 ** Renamed class `AttestationData` to `AttestedCredentialData`
 ** Enum constant `TokenBindingStatus.NOT_SUPPORTED` deleted; this is now
    instead signaled by a missing value
 ** Parameter `RelyingParty.allowMissingTokenBinding` therefore removed
 ** Enum constant `AttestationType.PRIVACY_CA` renamed to `ATTESTATION_CA`
* Renamed class `AuthenticationDataFlags` to `AuthenticatorDataFlags`
* Deleted constant `UserVerificationRequirement.DEFAULT`
* Deleted method `AttestationObject.getAuthData()`
* Changed type of field `RelyingParty.origins` from `List` to `Set`
* Fixed (reduced) visibility of `RegisteredCredential` fields
* Class `MetadataObject` moved to `webauthn-server-attestation` module
* Updated and greatly expanded Javadoc

New features:

* Constructor parameter `pubKeyCredParams` of `RelyingParty` is now optional
  with a default value.
* Constructor parameter `origins` of `RelyingParty` is now optional and defaults
  to a list whose only element is the RP ID prefixed with `https://`.
* All classes with a builder now also have a `.toBuilder()` method.


== Version 0.5.0 ==

=== `webauthn-server-core` ===

New features:

* `PackedAttestationStatementVerifier` now supports SHA256WithRSA signatures

Bug fixes:

* `PublicKeyCredentialDescriptor.compareTo` is now consistent with equals
* `AuthenticatorData` constructor should now throw more descriptive exceptions
  instead of raw `ArrayIndexOutOfBoundsException`s


=== `webauthn-server-attestation` ===

Breaking changes:

* Interface `MetadataResolver` replaced with interfaces `AttestationResolver`
  and `TrustResolver`
 ** Class `SimpleResolver` split into `SimpleAttestationResolver` and
    `SimpleTrustResolver`
  *** Both of these classes now take the metadata as a constructor parameter
      instead of exposing `addMetadata` methods
 ** Class `CompositeResolver` split into `CompositeAttestationResolver` and
    `CompositeTrustResolver`
* Class `StandardMetadataService` overhauled


== Version 0.4.0 ==

Breaking changes:

* Field `StartRegistrationOptions.requireResidentKey: boolean` replaced with
  field `authenticatorSelection: Optional<AuthenticatorSelectionCriteria>`


== Version 0.3.0 ==

* Major API overhaul; public API changes include but are not limited to:
 ** Reorganised package structure
 ** `CredentialRepository.getCredentialIdsForUsername(String)` now returns `Set`
    instead of `List`
 ** Most data classes now expose a builder instead of a public constructor
 ** Shortcut constants added to `COSEAlgorithmIdentifier` and
    `PublicKeyCredentialParameters`
 ** Exception `U2fBadConfigurationException` renamed to
    `BadConfigurationException`
 ** `RelyingParty.startRegistration` now accepts one `StartRegistrationOptions`
    parameter instead of several parameters
 ** `RelyingParty.finishRegistration` now accepts one
    `FinishRegistrationOptions` parameter instead of several parameters
 ** `RelyingParty.startAssertion` now accepts one `StartAssertionOptions`
    parameter instead of several parameters
 ** `RelyingParty.finishAssertion` now accepts one `FinishAssertionOptions`
    parameter instead of several parameters
 ** `RelyingParty.finishRegistration` now throws checked
    `RegistrationFailedException` instead of `IllegalArgumentException` on most
    failures
 ** `RelyingParty.finishAssertion` now throws checked
    `AssertionFailedException` instead of `IllegalArgumentException` on most
    failures
 ** Class `MetadataResolver` replaced with interface
 ** Constructor `CollectedClientData(JsonNode)` deleted
 ** Parameters `StartRegistrationOptions.excludeCredentials` and
    `StartAssertionOptions.allowCredentials` deleted; they are now discovered
    automatically from the `CredentialRepository`. If custom control over
    `excludeCredentials` or `allowCredentials` is needed, modify the
    `PublicKeyCredentialCreationOptions` or `PublicKeyCredentialRequestOptions`
    object manually.
 ** `COSEAlgorithmIdentifier` is now an actual enum
 ** Extensions are now passed and returned as domain objects instead of as Jackson
    types
 ** Type parameter added to `PublicKeyCredential` to express extensions type
 ** Fields `CollectedClientData.authenticatorExtensions` and `.clientExtensions`
    deleted
* Fixed a bug in `AuthenticatorDataFlags` that caused the `ED` (0x80) flag to
  never be set
* All classes in `com.yubico.webauthn.data` can now be serialized and
  deserialized using Jackson
 ** JSON output has been slightly changed:
  *** `AttestationObject`, `AuthenticatorData` and `CollectedClientData` now serialize back to
    Base64Url encoded bytes instead of to JSON objects
  *** Member `_attestationObject` removed from serialized
      `AuthenticatorAttestationResponse`
  *** Member `authenticatorData` removed from serialized
      `AuthenticatorAttestationResponse`
* New methods `ByteArray.size(): int` and `.isEmpty(): boolean`
* `ByteArray` is now `Comparable` to itself
* Added support for `appid` extension


== Version 0.2.0 ==

* Core library now recognises username as an internally relevant concept
* Source code translated from Scala to Java
* Too many other changes to count


== Version 0.1.0 ==

* First release of https://www.w3.org/TR/webauthn/[Web Authentication] support
* Merged U2F subprojects into webauthn-server-core and deleted lots of unused code


== java-u2flib-server version history ==

This project was forked from https://developers.yubico.com/java-u2flib-server/[java-u2flib-server]. Below is the version history from before the fork.


== Version 0.19.0 ==

Breaking changes:

* Overhauled exception hierarchy
 ** New exception class: `U2fCeremonyException`
 ** New exception class: `U2fRegistrationException extends U2fCeremonyException`
 ** New exception class: `U2fAuthenticationException extends U2fCeremonyException`
 ** The following exception classes now extend `U2fAuthenticationException`:
  *** `DeviceCompromisedException`
  *** `InvalidDeviceCounterException`
  *** `NoEligableDevicesException`
  *** `NoEligibleDevicesException`
 ** `U2fBadConfigurationException` is now a checked exception
 ** `U2fBadInputException` is now a checked exception, and is no longer thrown directly by the methods of `U2F`.
  *** Methods of `U2F` now catch this exception and wrap it in a `U2fRegistrationException` or ``U2fAuthenticationException`.
* `DeviceRegistration.getAttestationCertificate()` now returns `null` instead of throwing `NoSuchFieldException`
* `static ClientData.getString(JsonNode, String)` now throws `U2fBadInputException` instead of `NullPointerException`, or if the returned field is not a `String` value
* Some `AssertionError`s and `IllegalArgumentException`s are now `U2fBadInputException`s instead


Improvements:

* `BouncyCastleCrypto` now throws more descriptive exceptions


Bug fixes:

* Improved error handling in client data input validation
 ** Thanks to Nicholas Wilson for the contribution, see https://github.com/Yubico/java-u2flib-server/pull/25


== Version 0.18.1 ==

* Lombok now longer leaks into runtime dependencies


== Version 0.18.0 ==

=== u2flib-server-core ===

Breaking changes:

* "Authenticate" renamed to "sign" everywhere in `u2flib-server-core`
** Classes `AuthenticateRequest` renamed to `SignRequest`
** Class `AuthenticateRequestData` renamed to `SignRequestData`
** Class `AuthenticateResponse` renamed to `SignResponse`
** Method `Client.authenticate` renamed to `sign`
** Class `RawAuthenticateResponse` renamed to `RawSignResponse`
** Method `SoftKey.authenticate` renamed to `sign`
** Method `U2F.finishAuthentication` renamed to `finishSignature`
** Method `U2F.startAuthentication` renamed to `startSignature`
** Method `U2fPrimitives.finishAuthentication` renamed to `finishSignature`
** Method `U2fPrimitives.startAuthenticateion` renamed to `startSignature`
* Constants `AUTHENTICATE_TYP` and `REGISTER_TYPE` in `U2fPrimitives` are
  now private

== Version 0.17.1 ==

* u2flib-server-attestation module now uses SLF4J logging instead of
  `Throwable.printStackTrace`


== Version 0.17.0 ==

=== u2flib-server-core ===

Breaking changes:

* Field `RegisterRequestData.authenticateRequests: List<AuthenticateRequest>`
 replaced by field `registeredKeys: List<RegisteredKey>`

Additions:

* Fields added to class `AuthenticateRequestData`:
  * `challenge: String`
  * `appId: String`
* New class `RegisteredKey`
* Field `appId: String` added to `RegisterRequestData`

=== u2flib-server-demo ===

* `u2f-api.js` upgraded from version 1.0 to 1.1
* JS calls in views updated to work with version 1.1 of the JS API
* All views except `loginIndex` and `registerIndex` are now rendered via
  templates
* Navigation links added to all views
* Error feedback improved


== Version 0.13.1 (unreleased) ==

* Changed demo server URL to `localhost:8080`.
* Added the method `ClientData.getString` to get arbitrary clientData fields.
* Added u2flib-server-attestation for device attestation and metadata.


== Version 0.13.0 ==

* Added built-in support for multiple devices per user.
* Fixed demo server bug when running from jar. Thanks to axianx.<|MERGE_RESOLUTION|>--- conflicted
+++ resolved
@@ -1,10 +1,7 @@
 == Version 2.7.0 (unreleased) ==
 
-<<<<<<< HEAD
+* Added overloaded setter `RelyingPartyBuilder.origins(Optional<Set<String>>)`.
 * Added support for the CTAP2 `credProtect` extension.
-=======
-* Added overloaded setter `RelyingPartyBuilder.origins(Optional<Set<String>>)`.
->>>>>>> ef6b5521
 * (Experimental) Added a new suite of interfaces, starting with
   `CredentialRepositoryV2`. `RelyingParty` can now be configured with a
   `CredentialRepositoryV2` instance instead of a `CredentialRepository`
