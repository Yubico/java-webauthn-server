--- conflicted
+++ resolved
@@ -1,15 +1,13 @@
 == Version 2.5.0 (unreleased) ==
 
-<<<<<<< HEAD
 `webauthn-server-core`:
-=======
+
 Breaking changes to experimental features:
 
 * Added Jackson annotation `@JsonProperty` to method
   `RegisteredCredential.isBackedUp()`, changing the property name from
   `backedUp` to `backupState`. `backedUp` is still accepted during
   deserialization but will no longer be emitted during serialization.
->>>>>>> d970f443
 
 New features:
 
@@ -18,7 +16,6 @@
 * Updated README and JavaDoc to use the "passkey" term and provide more guidance
   around passkey use cases.
 
-<<<<<<< HEAD
 `webauthn-server-attestation`:
 
 New features:
@@ -27,12 +24,11 @@
   set to `true`, the BLOB signature will not be verified when loading a BLOB
   from cache or when explicitly given. Default setting is `false`, which
   preserves the previous behaviour.
-=======
+
 Fixes:
 
 * Made Jackson setting `PROPAGATE_TRANSIENT_MARKER` unnecessary for JSON
   serialization with Jackson version 2.15.0-rc1 and later.
->>>>>>> d970f443
 
 
 == Version 2.4.1 ==
