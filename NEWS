<<<<<<< HEAD
== Version 2.6.0 (unreleased) ==

New features:

* Added method `getParsedPublicKey(): java.security.PublicKey` to
  `RegistrationResult` and `RegisteredCredential`.
 ** Thanks to Jakob Heher (A-SIT) for the contribution, see
    https://github.com/Yubico/java-webauthn-server/pull/299
* Added enum parsing functions:
 ** `AuthenticatorAttachment.fromValue(String): Optional<AuthenticatorAttachment>`
 ** `PublicKeyCredentialType.fromId(String): Optional<PublicKeyCredentialType>`
 ** `ResidentKeyRequirement.fromValue(String): Optional<ResidentKeyRequirement>`
 ** `TokenBindingStatus.fromValue(String): Optional<TokenBindingStatus>`
 ** `UserVerificationRequirement.fromValue(String): Optional<UserVerificationRequirement>`
* Added public builder to `CredentialPropertiesOutput`.
* Added public factory function
  `LargeBlobRegistrationOutput.supported(boolean)`.
* Added public factory functions to `LargeBlobAuthenticationOutput`.
* (Experimental) Added option `isSecurePaymentConfirmation(boolean)` to
  `FinishAssertionOptions`. When set, `RelyingParty.finishAssertion()` will
  adapt the validation logic for a Secure Payment Confirmation (SPC) response
  instead of an ordinary WebAuthn response. See the JavaDoc for details.
 ** NOTE: Experimental features may receive breaking changes without a major
    version increase.
* (Experimental) Added a new suite of interfaces, starting with
  `CredentialRepositoryV2`. `RelyingParty` can now be configured with a
  `CredentialRepositoryV2` instance instead of a `CredentialRepository`
  instance. This changes the result of the `RelyingParty` builder to
  `RelyingPartyV2`. `CredentialRepositoryV2` and `RelyingPartyV2` enable a suite
  of new features:
 ** `CredentialRepositoryV2` does not assume that the application has usernames,
    instead username support is modular. In addition to the
    `CredentialRepositoryV2`, `RelyingPartyV2` can be optionally configured with
    a `UsernameRepository` as well. If a `UsernameRepository` is not set, then
    `RelyingPartyV2.startAssertion(StartAssertionOptions)` will fail at runtime
    if `StartAssertionOptions.username` is set.
 ** `CredentialRepositoryV2` uses a new interface `CredentialRecord` to
    represent registered credentials, instead of the concrete
    `RegisteredCredential` class (although `RegisteredCredential` also
    implements `CredentialRecord`). This provides implementations greater
    flexibility while also automating the type conversion to
    `PublicKeyCredentialDescriptor` needed in `startRegistration()` and
    `startAssertion()`.
 ** `RelyingPartyV2.finishAssertion()` returns a new type `AssertionResultV2`
    with a new method `getCredential()`, which returns the `CredentialRecord`
    that was verified. The return type of `getCredential()` is generic and
    preserves the concrete type of `CredentialRecord` returned by the
    `CredentialRepositoryV2` implementation.
 ** NOTE: Experimental features may receive breaking changes without a major
    version increase.
* (Experimental) Added property `RegisteredCredential.transports`.
 ** NOTE: Experimental features may receive breaking changes without a major
    version increase.
=======
== Version 2.5.2 (unreleased) ==

Fixes:

* Allow unknown properties in `credProps` client extension output.
>>>>>>> 821e211d


== Version 2.5.1 ==

Changes:

* Dropped dependency on COSE-Java.
* Fixed incompatibility with Jackson version 2.17.0-rc1.


== Version 2.5.0 ==

`webauthn-server-core`:

Breaking changes to experimental features:

* Added Jackson annotation `@JsonProperty` to method
  `RegisteredCredential.isBackedUp()`, changing the property name from
  `backedUp` to `backupState`. `backedUp` is still accepted during
  deserialization but will no longer be emitted during serialization.

New features:

* Added method `.isUserVerified()` to `RegistrationResult` and `AssertionResult`
  as a shortcut for accessing the UV flag in authenticator data.
* Updated README and JavaDoc to use the "passkey" term and provide more guidance
  around passkey use cases.
* Added `Automatic-Module-Name` to jar manifest.

Fixes:

* `AuthenticatorAttestationResponse` now tolerates and ignores properties
  `"publicKey"` and `"publicKeyAlgorithm"` during JSON deserialization. These
  properties are emitted by the `PublicKeyCredential.toJSON()` method added in
  WebAuthn Level 3.
* Relaxed Guava dependency version constraint to include major version 32.
* `RelyingParty.finishAssertion` now behaves the same if
  `StartAssertionOptions.allowCredentials` is explicitly set to a present, empty
  list as when absent.


`webauthn-server-attestation`:

New features:

* Added option `verifyDownloadsOnly(boolean)` to `FidoMetadataDownloader`. When
  set to `true`, the BLOB signature will not be verified when loading a BLOB
  from cache or when explicitly given. Default setting is `false`, which
  preserves the previous behaviour.
* Added `Automatic-Module-Name` to jar manifest.

Fixes:

* Made Jackson setting `PROPAGATE_TRANSIENT_MARKER` unnecessary for JSON
  serialization with Jackson version 2.15.0-rc1 and later.


== Version 2.4.1 ==

Changes:

* Added explicit version constraint on `jackson-bom`.

Fixes:

* Fixed incompatibility with Jackson version 2.15.0-rc1 and later.
* Fixed linking issue when running in Java 8.


== Version 2.4.0 ==

`webauthn-server-core`:

New features:

* Added support for RS384 and RS512 signature algorithms.
 ** Thanks to GitHub user JohnnyJayJay for the contribution, see
    https://github.com/Yubico/java-webauthn-server/pull/235
* Added `userHandle` field to `AssertionRequest` as part of the second bug fix
  below. `userHandle` is mutually exclusive with `username`. This was originally
  released in pre-release `1.12.3-RC3`, but was accidentally left out of the
  `1.12.3` release.

Fixes:

* During `RelyingParty.finishRegistration()` if an `attestationTrustSource` is
  configured, if the `aaguid` in the authenticator data is zero, the call to
  `AttestationTrustSource.findTrustRoots` will fall back to reading the AAGUID
  from the attestation certificate if possible.
* Fixed bug in `RelyingParty.finishAssertion` where if
  `StartAssertionOptions.userHandle` was set, it did not propagate to
  `RelyingParty.finishAssertion` and caused an error saying username and user
  handle are both absent unless a user handle was returned by the authenticator.
  This was originally released in pre-release `1.12.3-RC3`, but was accidentally
  left out of the `1.12.3` release.
* Fixed regression in
  `PublicKeyCredentialCreationOptions.toCredentialsCreateJson()`, which has not
  been emitting a `requireResidentKey` member since version `2.0.0`. This meant
  the JSON output was not backwards compatible with browsers that only support
  the Level 1 version of the WebAuthn spec.


`webauthn-server-attestation`:

Fixes:

* `findEntries` and `findTrustRoots` methods in `FidoMetadataService` now
  attempt to read AAGUID from the attestation certificate if the `aaguid`
  argument is absent or zero.
* Method `FidoMetadataService.Filters.allOf` now has `@SafeVarargs` annotation.


== Version 2.3.0 ==

New features:

* (Experimental) Added `authenticatorAttachment` property to response objects:
 ** NOTE: Experimental features may receive breaking changes without a major
    version increase.
 ** Added method `getAuthenticatorAttachment()` to `PublicKeyCredential` and
    corresponding builder method
    `authenticatorAttachment(AuthenticatorAttachment)`.
 ** Added method `getAuthenticatorAttachment()` to `RegistrationResult` and
    `AssertionResult`, which echo `getAuthenticatorAttachment()` from the
    corresponding `PublicKeyCredential`.
 ** Thanks to GitHub user luisgoncalves for the contribution, see
    https://github.com/Yubico/java-webauthn-server/pull/250

Other:

* Fixed the README description of SemVer exceptions: `@Deprecated` features are
  still part of the public API unless they also have an `EXPERIMENTAL:` tag in
  JavaDoc.
* Brought `com.yubico.webauthn` package JavaDoc up to date with new library
  features.


== Version 2.2.0 ==

`webauthn-server-core`:

Changes:

* Changed internal structure of `RegistrationResult` and `AssertionResult`. This
  may affect you if you use Jackson or similar tools to serialize these values
  to JSON, for example. This is not an officially supported use case and thus
  does not warrant a major version bump.
* Removed methods `RegistrationResult.toBuilder()` and
  `AssertionResult.toBuilder()`. Both had package-private return types, and thus
  were not usable by outside callers.

New features:

* (Experimental) Added support for the new `BE` (backup eligible) and `BS`
  (backup state) flags in authenticator data:
 ** NOTE: Experimental features may receive breaking changes without a major
    version increase.
 ** Added `BE` and `BS` properties to `AuthenticatorDataFlags`, reflecting the
    respective flags (bits 0x08 and 0x10).
 ** Added methods `isBackupEligible()` and `isBackedUp()` to
    `RegistrationResult` and `AssertionResult`, reflecting respectively the `BE`
    and `BS` flags.
 ** Added properties `backupEligible` and `backupState`, getters
    `isBackupEligible()` and `isBackedUp()`, and corresponding builder methods
    to `RegisteredCredential`. `RelyingParty.finishAssertion(...)` will now
    validate that if `RegisteredCredential.isBackupEligible()` is present, then
    the `BE` flag of any assertion of that credential must match the stored
    value.

Fixes:

* Fixed TPM attestation verification rejecting attestation certificates with TPM
  Device Attributes split between multiple RelativeDistinguishedName structures
  in the Subject Alternative Names extension.
 ** Thanks to Oussama Zgheb for the contribution, see
    https://github.com/Yubico/java-webauthn-server/pull/241
* Fixed various errors in JavaDoc.


`webauthn-server-attestation`:

Fixes:

* Improved documentation of guarantees provided by `FidoMetadataDownloader` and
  required of its parameters.


== Version 2.1.0 ==

`webauthn-server-core`:

Changes:

* Log messages on attestation certificate path validation failure now include
  the attestation object.

Deprecations:

* Deprecated method `AssertionResult.getCredentialId(): ByteArray`. Use
  `.getCredential().getCredentialId()` instead.
* Deprecated method `AssertionResult.getUserHandle(): ByteArray`. Use
  `.getCredential().getUserHandle()` instead.

New features:

* Added function `COSEAlgorithmIdentifier.fromPublicKey(ByteArray)`.
* Added method `AssertionResult.getCredential(): RegisteredCredential`.
* Added support for the `"tpm"` attestation statement format.
* Added support for ES384 and ES512 signature algorithms.
* Added property `policyTreeValidator` to `TrustRootsResult`. If set, the given
  predicate function will be used to validate the certificate policy tree after
  successful attestation certificate path validation. This may be required for
  some JCA providers to accept attestation certificates with critical
  certificate policy extensions. See the JavaDoc for
  `TrustRootsResultBuilder.policyTreeValidator(Predicate)` for more information.
* Added enum value `AttestationConveyancePreference.ENTERPRISE`.
* (Experimental) Added constant `AuthenticatorTransport.HYBRID`.

Fixes:

* Fixed various typos and mistakes in JavaDocs.
* Moved version constraints for test dependencies from meta-module
  `webauthn-server-parent` to unpublished test meta-module.
* `yubico-util` dependency removed from downstream compile scope.
* Fixed missing JavaDoc on `TrustRootsResult` getters and builder setters.


`webauthn-server-attestation`:

Changes:

* The `AuthenticatorToBeFiltered` argument of the `FidoMetadataService` runtime
  filter now omits zero AAGUIDs.
* Promoted log messages in `FidoMetadataDownloader` about BLOB signature failure
  and cache corruption from DEBUG level to WARN level.

New features:

* Added method `FidoMetadataDownloader.refreshBlob()`.

Fixes:

* Fixed various typos and mistakes in JavaDocs.
* `FidoMetadataDownloader` now verifies the SHA-256 hash of the cached trust
  root certificate, as promised in the JavaDoc of `useTrustRootCacheFile` and
  `useTrustRootCache`.
* BouncyCastle dependency dropped.
* Guava dependency dropped (but still remains in core module).
* If BLOB download fails, `FidoMetadataDownloader` now correctly falls back to
  cache if available.


== Version 2.0.0 ==

This release removes deprecated APIs and changes some defaults to better align
with the L2 version of the WebAuthn spec. It also adds a new major feature:
optional integration with the FIDO Metadata Service for retrieving authenticator
metadata and attestation trust roots. See below for details.

`webauthn-server-core`:

Breaking changes:

* Deleted deprecated `icon` field in `RelyingPartyIdentity` and `UserIdentity`,
  and its associated methods.
* Deleted deprecated `AuthenticatorSelectionCriteria` methods
  `builder().requireResidentKey(boolean)` and `isRequireResidentKey()`.
* `RelyingParty` parameter `allowUnrequestedExtensions` removed. The library
  will now always accept unrequested extensions.
* Class `ClientAssertionExtensionOutputs` now silently ignores unknown
  extensions instead of rejecting them.
* `webauthn-server-core-minimal` module deleted.
* `webauthn-server-core` no longer depends on BouncyCastle and will no longer
  attempt to automatically fall back to it. Therefore, EdDSA keys are no longer
  supported by default in JDK 14 and earlier. The library will log warnings if
  configured for algorithms with no JCA provider available, in which case the
  dependent project may need to add additional dependencies and configure JCA
  providers externally.
* Enum value `AttestationType.ECDAA` removed without replacement.
* Deleted methods `RegistrationResult.getWarnings()` and
  `AssertionResult.getWarnings()` since they are now always empty.
* Framework for attestation metadata has been fully overhauled. See the
  `webauthn-server-attestation` module documentation for the new ways to work
  with attestation metadata:
 ** Deleted method `RegistrationResult.getAttestationMetadata()`.
 ** Interface `MetadataService` replaced with `AttestationTrustSource`, and
    optional `RelyingParty` setting `.metadataService(MetadataService)` replaced
    with `.attestationTrustSource(AttestationTrustSource)`.
 ** Deleted types `Attestation` and `Transport`.
 ** Deleted method `AuthenticatorTransport.fromU2fTransport`.
* `RelyingParty.finishRegistration()` now uses a JCA `CertPathValidator` to
  validate attestation certificate paths, if an attestation trust source has
  been configured. This requires a compatible JCA provider, but should already
  be available in most environments.
* Classes in package `com.yubico.fido.metadata` moved to
  `com.yubico.webauthn.extension.uvm` to avoid name clash with
  `webauthn-server-attestation` module in JPMS.
* Changed return type of
  `PublicKeyCredentialRequestOptions.getUserVerification()`,
  `AuthenticatorSelectionCriteria.getUserVerification()` and
  `AuthenticatorSelectionCriteria.getResidentKey()` to `Optional`, and changed
  defaults for `userVerification` and `residentKey` to empty. This means we
  won't inadvertently suppress warnings that browsers might issue in the browser
  console if for example `userVerification` is not set explicitly.

New features:

* Method `getAaguid()` added to `RegistrationResult`.
* Method `getAttestationTrustPath()` added to `RegistrationResult`.
* Setting `.clock(Clock)` added to `RelyingParty`. It is used for attestation
  path validation if an `attestationTrustSource` is configured.


`webauthn-server-attestation`:

Breaking changes:

* Types `AttestationResolver`, `CompositeAttestationResolver`,
  `CompositeTrustResolver`, `DeviceMatcher`, `ExtensionMatcher`,
  `FingerprintMatcher`, `MetadataObject`, `SimpleAttestationResolver`,
  `SimpleTrustResolver`, `StandardMetadataService` and `TrustResolver` deleted
  in favour of a new attestation metadata framework. Some of the functionality
  is retained as the new `YubicoJsonMetadataService` class in the
  `webauthn-server-demo` subproject in the library sources, but no longer
  exposed in either library module.
* Library no longer contains a `/metadata.json` resource.

New features:

* New types `FidoMetadataService` and `FidoMetadataDownloader` which integrate
  with the FIDO Metadata Service for retrieving authenticator metadata and
  attestation trust roots.


== Version 1.12.4 ==

Deprecated features:

* Option `RelyingParty.allowUnrequestedExtensions` deprecated. The `false`
  setting (default) is not compatible with WebAuthn Level 2 since authenticators
  are now always allowed to add unsolicited extensions. The next major version
  release will remove this option and always behave as if the option had been
  set to `true`.
* Enum value `AttestationType.ECDAA`. ECDAA was removed in WebAuthn Level 2.
* Function `TokenBindingStatus.fromJsonString(String)` deprecated. It should not
  have been part of the public API to begin with.


== Version 1.12.3 ==

Fixes:

* Fixed `PublicKeyCredential` failing to parse from JSON if an
  `"authenticatorAttachment"` attribute was present.
* Bumped Jackson dependency to version [2.13.2.1,3) in response to
  CVE-2020-36518
* Fixed bug in `RelyingParty.finishAssertion` that would throw a nondescript
  `NoSuchElementException` if username and user handle are both absent, instead
  of an `IllegalArgumentException` with a better error message.


== Version 1.12.2 ==

Fixes:

* `com.upokecenter:cbor` dependency bumped to minimum version 4.5.1 due to a
  known vulnerability, see: https://github.com/advisories/GHSA-fj2w-wfgv-mwq6
* Fixed crash in `AuthenticatorData` deserialization with `com.upokecenter:cbor`
  versions later than 4.0.1


== Version 1.12.1 ==

Fixes:

* `RelyingParty.finishAssertion()` no longer makes multiple (redundant) calls to
  `CredentialRepository.lookup()`.


== Version 1.12.0 ==

New features:

* New method `RegisteredCredential.builder().publicKeyEs256Raw(ByteArray)`. This
  is a mutually exclusive alternative to `.publicKeyCose(ByteArray)`, for easier
  backwards-compatibility with U2F-formatted (Raw ANSI X9.62) public keys.
* "Migrating from U2F" section added to project README


== Version 1.11.0 ==

Deprecated features:

* `AuthenticatorSelectionCriteria` methods
  `builder().requireResidentKey(boolean)` and `isRequireResidentKey()`
  deprecated in favor of a new option, see below.
* The `icon` field in `RelyingPartyIdentity` and `UserIdentity`, and its
  associated methods, are now deprecated. The corresponding property was removed
  in WebAuthn Level 2.

Deprecated features will be removed in the next major version release.

Changes:

* `RelyingParty.startAssertion()` no longer overwrites the `appid` extension
  input in the `StartAssertionOptions` argument.
* `RelyingParty.appId` setting now also activates the `appidExclude` extension in
  addition to the `appid` extension.
* `RelyingParty.startRegistration()` now enables the `credProps` extension by
  default. The extension output, if any, is available as
  `RegistrationResult.isDiscoverable()` and
  `RegistrationResult.getClientExtensionOutputs().getCredProps()`.

New features:

* `RegistrationResult.keyId()` now includes `transports` if any were included in
  the `AuthenticatorAttestatationResponse`. To get transports passed through,
  call `PublicKeyCredential.response.getTransports()` on the client side after
  successful registration, and add the result as the property
  `response.transports` in the JSON passed into
  `PublicKeyCredential.parseRegistrationResponseJson`. See the project README
  for an example.
* Added support for the `appidExclude`, `credProps`, `largeBlob` and `uvm`
  extensions.
* Added support for the new `authenticatorSelectionCriteria.residentKey` option:
 ** Added method
    `AuthenticatorSelectionCriteria.builder().residentKey(ResidentKeyRequirement)`.
 ** Added method `AuthenticatorSelectionCriteria.getResidentKey()`.
 ** Methods `builder().requireResidentKey(boolean)` and `isRequireResidentKey()`
    deprecated in favor of the above two new methods.
 ** The builder methods `requireResidentKey(boolean)` and
    `residentKey(ResidentKeyRequirement)` both control one shared setting, which
    sets both the `requireResidentKey` and `residentKey` options simultaneously
    and in agreement with each other for backwards compatibility with older
    browsers.
* Added methods `PublicKeyCredentialCreationOptions.toCredentialsCreateJson()`,
  `PublicKeyCredentialRequestOptions.toCredentialsGetJson()` and
  `AssertionRequest.toCredentialsGetJson()` for serializing to JSON without
  having to use Jackson directly.
* Added methods `PublicKeyCredentialCreationOptions.toJson()` and
  `.fromJson(String)` suitable for encoding to and decoding from JSON.
* Added methods `AssertionRequest.toJson()` and `.fromJson(String)` suitable for
  encoding to and decoding from JSON.
* Added methods `StartAssertionOptions.builder().userHandle(ByteArray)` and
  `.userHandle(Optional<ByteArray>)` as alternatives to `.username(String)` and
  `.username(Optional<String>)`. The `userHandle` methods fill the same function
  as, and are mutually exclusive with, the `username` methods.

Fixes:

* Added missing JavaDoc for `id` and `name` methods of initial
  `RelyingPartyIdentityBuilder` stages.
* Added and improved JavaDoc for required builder methods.
* Javadoc for `TokenBindingInfo.id` incorrectly stated that the value is
  base64url encoded.
* Javadoc for `TokenBindingStatus.PRESENT` incorrectly referenced its own
  (private) `id` member instead of `TokenBindingInfo.id`.
* Improved JavaDoc for `StartRegistrationOptions.authenticatorSelection`
* Improved JavaDoc for `RelyingParty.appid`
* Make the `RelyingParty.validateSignatureCounter` JavaDoc also cover the
  success case where stored and received signature count are both zero.


== Version 1.10.1 ==

webauthn-server-attestation:

* Fixed name of YubiKey Bio - FIDO edition in attestation metadata.


== Version 1.10.0 ==

webauthn-server-attestation:

* Added attestation metadata for YubiKey Bio.


== Version 1.9.1 ==

* Added missing `<dependencyManagement>` declaration to
  `webauthn-server-attestation` and `webauthn-server-core` POMs.

webauthn-server-attestation:

* Added attestation metadata for YubiKey 5 FIPS series.


== Version 1.9.0 ==

webauthn-server-attestation:

* Fixed that `SimpleAttestationResolver` would return empty transports when
  transports are unknown.

webauthn-server-core:

* Added support for the `"apple"` attestation statement format.

Other:

* Dependency versions moved to new meta-module `webauthn-server-parent`. Users
  should never need to depend on `webauthn-server-parent` directly.


== Version 1.8.0 ==

Changes:

* BouncyCastle dependency is now optional.

  In order to opt out, depend on `webauthn-server-core-minimal` instead of
  `webauthn-server-core`.
  This is not recommended unless you know your JVM includes JCA providers for
  all signature algorithms.

  Note that `webauthn-server-attestation` still depends on BouncyCastle.

* Jackson deserializer for `PublicKeyCredential` now allows a `rawId` property
  to be present if `id` is not present, or if `rawId` equals `id`.


== Version 1.7.0 ==

webauthn-server-attestation:

* Updated name of AAGUID `2fc0579f811347eab116bb5a8db9202a` to "YubiKey 5/5C NFC"
* Changed name of "YubiKey 5 Series security key" to "YubiKey 5 Series"

webauthn-server-core:

Changes:

* Fixed crash on unknown attestation statement formats
 ** Unless `RelyingParty.allowUntrustedAttestation` is set to `false`, unknown
    attestation statements will now pass as untrusted attestations, instead of
    throwing an IllegalArgumentException.
* Disambiguated Jackson deserialization of class `AuthenticatorTransport`

New features:

* Class `RegisteredCredential` can now be serialized to and deserialized from
  JSON.


== Version 1.6.4 ==

* Changed dependency declarations to version ranges
* Bumped Guava dependency to version [24.1.1,30) in response to CVE-2018-10237


== Version 1.6.3 ==

webauthn-server-attestation:

* Added new YubiKey AAGUIDs to metadata.json


webauthn-server-core:

* Bumped Jackson dependency to version 2.11.0 in response to CVEs:
 ** CVE-2020-9546
 ** CVE-2020-10672
 ** CVE-2020-10969
 ** CVE-2020-11620
* Fixed incorrect JavaDoc on AssertionResult.isSignatureCounterValid(): it will
  also return true if both counters are zero.


== Version 1.6.2 ==

* Fixed dependencies missing from release POM metadata


== Version 1.6.1 ==

Security fixes:

* Bumped Jackson dependency to version 2.9.10.3 in response to CVE-2019-20330
  and CVE-2020-8840


== Version 1.6.0 ==

Security fixes:

* Bumped Jackson dependency to version 2.9.10.1 which has patched CVE-2019-16942

`webauthn-server-core`:

Bug fixes:

* Fixed bug introduced in 1.4.0, which caused
  `RegistrationResult.attestationMetadata` to always be empty.


`webauthn-server-attestation`:

* New enum constant `Transport.LIGHTNING`
* Fixed transports field of YubiKey NEO/NEO-n in `metadata.json`.
* Added YubiKey 5Ci to `metadata.json`.
* Most `deviceUrl` fields in `metadata.json` changed to point to stable
  addresses in Yubico knowledge base instead of dead redirects in store.


== Version 1.5.0 ==

Changes:

* `RelyingParty` now makes an immutable copy of the `origins` argument, instead
  of storing a reference to a possibly mutable value.
* The enum `AuthenticatorTransport` has been replaced by a value class
  containing methods and value constants equivalent to the previous enum.
* The return type of `PublicKeyCredentialDescriptor.getTransports()` is now a
  `SortedSet` instead of `Set`. The builder still accepts a plain `Set`.
* Registration ceremony now verifies that the returned credential public key
  matches one of the algorithms specified in
  `RelyingParty.preferredPubkeyParams` and can be successfully parsed.

New features:

* Origin matching can now be relaxed via two new `RelyingParty` options:
  * `allowOriginPort` (default `false`): Allow any port number in the origin
  * `allowOriginSubdomain` (default `false`): Allow any subdomain of any origin
    listed in `RelyingParty.origins`
  * See JavaDoc for details and examples.
* The new `AuthenticatorTransport` can now contain any string value as the
  transport identifier, as required in the editor's draft of the L2 spec. See:
  https://github.com/w3c/webauthn/pull/1275
* Added support for RS1 credentials. Registration of RS1 credentials is not
  enabled by default, but can be enabled by setting
  `RelyingParty.preferredPubKeyCredParams` to a list containing
  `PublicKeyCredentialParameters.RS1`.
  * New constant `PublicKeyCredentialParameters.RS1`
  * New constant `COSEAlgorithmIdentifier.RS1`


== Version 1.4.1 ==

Packaging fixes:

* Fixed dependency declarations so API dependencies are correctly propagated as
  compile-time dependencies of dependent projects.
* Fixed Specification-Version release date in webauthn-server-core jar manifest.


== Version 1.4.0 ==

Changes:

* Class `com.yubico.internal.util.WebAuthnCodecs` is no longer public. The
  package `com.yubico.internal.util` was already declared non-public in JavaDoc,
  but this is now also enforced via Java visibility rules.
* Class `com.yubico.webauthn.meta.Specification.SpecificationBuilder` is no
  longer public. It was never intended to be, although this was not documented
  explicitly.
* Default value for `RelyingParty.preferredPubKeyParams` changed from `[ES256,
  RS256]` to `[ES256, EdDSA, RS256]`
* Data classes no longer use `Optional` internally in field types. This should
  not meaningfully affect the public API, but might improve compatibility with
  frameworks that use reflection.

New features:

* Added support for Ed25519 signatures.
* New constants `COSEAlgorithmIdentifier.EdDSA` and
  `PublicKeyCredentialParameters.EdDSA`
* Artifacts are now built reproducibly; fresh builds from source should now be
  verifiable by signature files from Maven Central.

Security fixes:

* Bumped Jackson dependency to version 2.9.9.3 which has patched CVE-2019-12814,
  CVE-2019-14439, CVE-2019-14379


== Version 1.3.0 ==

Security fixes:

* Bumped Jackson dependency to version 2.9.9 which has patched CVE-2019-12086

New features:

* New optional parameter `timeout` added to `StartRegistrationOptions` and
  `StartAssertionOptions`

Bug fixes:

* Fixed polarity error in javadoc for `RelyingParty.allowUntrustedAttestation`


== Version 1.2.0 ==

New features:

* RSA keys are now supported.
* New constructor functions `PublicKeyCredential.parseRegistrationResponseJson` and `.parseAssertionResponseJson`
  * So users don't have to deal with the `TypeReference`s imposed by the generics, unless they want to.

Bug fixes:

* `android-key` attestation statements now don't throw an exception if
  `allowUntrustedAttestation` is set to `true`.
* `tpm` attestation statements now don't throw an exception if
  `allowUntrustedAttestation` is set to `true`.


== Version 1.1.0 ==

Changed behaviours:

* `AssertionExtensionInputsBuilder.appid(Optional<AppId>)` now fails fast if the
  argument is `null`
* `ClientAssertionExtensionOutputsBuilder.appid(Optional<Boolean>)` now fails
  fast if the argument is `null`


New features:

* Public API methods that take `Optional` parameters now come with
  `Optional`-less aliases.


== Version 1.0.1 ==

Bugfixes:

* Registration no longer fails for unimplemented attestation statement formats
  if `allowUnknownAttestation` is set to `true`.
 ** Registration still fails for attestation statement formats not defined in
    the WebAuthn Level 1 spec.


== Version 1.0.0 ==

* Fixed URL in artifact POM
* Improved a few javadoc wordings


== Version 0.8.0 ==

Possibly breaking changes:

* User Presence (UP) is now always required by the spec, not only when UV is not
  required; implementation updated to reflect this.


New features:

* Added support for `android-safetynet` attestation statement format
 ** Thanks to Ren Lin for the contribution, see https://github.com/Yubico/java-webauthn-server/pull/5
* Implementation updated to reflect Proposed Recommendation version of the spec,
  released 2019-01-17

Bug fixes:

* Fixed validation of zero-valued assertion signature counter
 ** Previously, a zero-valued assertion signature counter was always regarded as
    valid. Now, it is only considered valid if the stored signature counter is
    also zero.


== Version 0.7.0 ==

=== `webauthn-server-attestation` ===

* Added attestation metadata for Security Key NFC by Yubico

=== `webauthn-server-core` ===

Breaking changes:

* Deleted parameter `RelyingParty.verifyTypeAttribute`. This was added as a
  workaround while browser implementations were incomplete, and should never be
  used in production.
* Replaced field `RegisteredCredential.publicKey: PublicKey` with
  `publicKeyCose: ByteArray`. This means the library user no longer needs to
  parse the public key before passing it back into the library.
* `RelyingParty.finishAssertion` now throws `InvalidSignatureCountException`
  instead of its supertype `AssertionFailedException` when signature count
  validation is enabled and the received signature count is invalid.

New features:

* New parameter `StartAssertionOptions.userVerification` which is forwarded into
  `PublicKeyCredentialRequestOptions` by `RelyingParty.startAssertion`


== Version 0.6.0 ==

Breaking changes:

* Classes moved from package `com.yubico.webauthn.data` to `com.yubico.webauthn`:
 **  `AssertionRequest`
 **  `AssertionResult`
 **  `RegistrationResult`
* All public classes are now final.
* All builders now enforce mandatory arguments at compile time. Some usages may
  therefore need to adjust the order of calls on the builder instance.
 ** Static method `Attestation.trusted(boolean)` replaced with `.builder()` with
    `.trusted(boolean)` as builder method instead
 ** `AuthenticatorAssertionResponse` constructor is now private.
 ** `AuthenticatorAttestationResponse` constructor is now private.
 ** `PublicKeyCredentialDescriptor` constructor is now private.
 ** `PublicKeyCredentialRequestOptions` constructor is now private.
* All classes that take collections as constructor (builder) arguments now make
  shallow copies of those collections, so that mutations of the collections
  don't propagate into the class instance.
* Deleted interface `Crypto` and constructor parameter `crypto` of `RelyingParty`
* Deleted interface `ChallengeGenerator` and constructor parameter
  `challengeGenerator` of `RelyingParty`
* Updated implementation to agree with current editor's draft of the spec
 ** Renamed class `AttestationData` to `AttestedCredentialData`
 ** Enum constant `TokenBindingStatus.NOT_SUPPORTED` deleted; this is now
    instead signaled by a missing value
 ** Parameter `RelyingParty.allowMissingTokenBinding` therefore removed
 ** Enum constant `AttestationType.PRIVACY_CA` renamed to `ATTESTATION_CA`
* Renamed class `AuthenticationDataFlags` to `AuthenticatorDataFlags`
* Deleted constant `UserVerificationRequirement.DEFAULT`
* Deleted method `AttestationObject.getAuthData()`
* Changed type of field `RelyingParty.origins` from `List` to `Set`
* Fixed (reduced) visibility of `RegisteredCredential` fields
* Class `MetadataObject` moved to `webauthn-server-attestation` module
* Updated and greatly expanded Javadoc

New features:

* Constructor parameter `pubKeyCredParams` of `RelyingParty` is now optional
  with a default value.
* Constructor parameter `origins` of `RelyingParty` is now optional and defaults
  to a list whose only element is the RP ID prefixed with `https://`.
* All classes with a builder now also have a `.toBuilder()` method.


== Version 0.5.0 ==

=== `webauthn-server-core` ===

New features:

* `PackedAttestationStatementVerifier` now supports SHA256WithRSA signatures

Bug fixes:

* `PublicKeyCredentialDescriptor.compareTo` is now consistent with equals
* `AuthenticatorData` constructor should now throw more descriptive exceptions
  instead of raw `ArrayIndexOutOfBoundsException`s


=== `webauthn-server-attestation` ===

Breaking changes:

* Interface `MetadataResolver` replaced with interfaces `AttestationResolver`
  and `TrustResolver`
 ** Class `SimpleResolver` split into `SimpleAttestationResolver` and
    `SimpleTrustResolver`
  *** Both of these classes now take the metadata as a constructor parameter
      instead of exposing `addMetadata` methods
 ** Class `CompositeResolver` split into `CompositeAttestationResolver` and
    `CompositeTrustResolver`
* Class `StandardMetadataService` overhauled


== Version 0.4.0 ==

Breaking changes:

* Field `StartRegistrationOptions.requireResidentKey: boolean` replaced with
  field `authenticatorSelection: Optional<AuthenticatorSelectionCriteria>`


== Version 0.3.0 ==

* Major API overhaul; public API changes include but are not limited to:
 ** Reorganised package structure
 ** `CredentialRepository.getCredentialIdsForUsername(String)` now returns `Set`
    instead of `List`
 ** Most data classes now expose a builder instead of a public constructor
 ** Shortcut constants added to `COSEAlgorithmIdentifier` and
    `PublicKeyCredentialParameters`
 ** Exception `U2fBadConfigurationException` renamed to
    `BadConfigurationException`
 ** `RelyingParty.startRegistration` now accepts one `StartRegistrationOptions`
    parameter instead of several parameters
 ** `RelyingParty.finishRegistration` now accepts one
    `FinishRegistrationOptions` parameter instead of several parameters
 ** `RelyingParty.startAssertion` now accepts one `StartAssertionOptions`
    parameter instead of several parameters
 ** `RelyingParty.finishAssertion` now accepts one `FinishAssertionOptions`
    parameter instead of several parameters
 ** `RelyingParty.finishRegistration` now throws checked
    `RegistrationFailedException` instead of `IllegalArgumentException` on most
    failures
 ** `RelyingParty.finishAssertion` now throws checked
    `AssertionFailedException` instead of `IllegalArgumentException` on most
    failures
 ** Class `MetadataResolver` replaced with interface
 ** Constructor `CollectedClientData(JsonNode)` deleted
 ** Parameters `StartRegistrationOptions.excludeCredentials` and
    `StartAssertionOptions.allowCredentials` deleted; they are now discovered
    automatically from the `CredentialRepository`. If custom control over
    `excludeCredentials` or `allowCredentials` is needed, modify the
    `PublicKeyCredentialCreationOptions` or `PublicKeyCredentialRequestOptions`
    object manually.
 ** `COSEAlgorithmIdentifier` is now an actual enum
 ** Extensions are now passed and returned as domain objects instead of as Jackson
    types
 ** Type parameter added to `PublicKeyCredential` to express extensions type
 ** Fields `CollectedClientData.authenticatorExtensions` and `.clientExtensions`
    deleted
* Fixed a bug in `AuthenticatorDataFlags` that caused the `ED` (0x80) flag to
  never be set
* All classes in `com.yubico.webauthn.data` can now be serialized and
  deserialized using Jackson
 ** JSON output has been slightly changed:
  *** `AttestationObject`, `AuthenticatorData` and `CollectedClientData` now serialize back to
    Base64Url encoded bytes instead of to JSON objects
  *** Member `_attestationObject` removed from serialized
      `AuthenticatorAttestationResponse`
  *** Member `authenticatorData` removed from serialized
      `AuthenticatorAttestationResponse`
* New methods `ByteArray.size(): int` and `.isEmpty(): boolean`
* `ByteArray` is now `Comparable` to itself
* Added support for `appid` extension


== Version 0.2.0 ==

* Core library now recognises username as an internally relevant concept
* Source code translated from Scala to Java
* Too many other changes to count


== Version 0.1.0 ==

* First release of https://www.w3.org/TR/webauthn/[Web Authentication] support
* Merged U2F subprojects into webauthn-server-core and deleted lots of unused code


== java-u2flib-server version history ==

This project was forked from https://developers.yubico.com/java-u2flib-server/[java-u2flib-server]. Below is the version history from before the fork.


== Version 0.19.0 ==

Breaking changes:

* Overhauled exception hierarchy
 ** New exception class: `U2fCeremonyException`
 ** New exception class: `U2fRegistrationException extends U2fCeremonyException`
 ** New exception class: `U2fAuthenticationException extends U2fCeremonyException`
 ** The following exception classes now extend `U2fAuthenticationException`:
  *** `DeviceCompromisedException`
  *** `InvalidDeviceCounterException`
  *** `NoEligableDevicesException`
  *** `NoEligibleDevicesException`
 ** `U2fBadConfigurationException` is now a checked exception
 ** `U2fBadInputException` is now a checked exception, and is no longer thrown directly by the methods of `U2F`.
  *** Methods of `U2F` now catch this exception and wrap it in a `U2fRegistrationException` or ``U2fAuthenticationException`.
* `DeviceRegistration.getAttestationCertificate()` now returns `null` instead of throwing `NoSuchFieldException`
* `static ClientData.getString(JsonNode, String)` now throws `U2fBadInputException` instead of `NullPointerException`, or if the returned field is not a `String` value
* Some `AssertionError`s and `IllegalArgumentException`s are now `U2fBadInputException`s instead


Improvements:

* `BouncyCastleCrypto` now throws more descriptive exceptions


Bug fixes:

* Improved error handling in client data input validation
 ** Thanks to Nicholas Wilson for the contribution, see https://github.com/Yubico/java-u2flib-server/pull/25


== Version 0.18.1 ==

* Lombok now longer leaks into runtime dependencies


== Version 0.18.0 ==

=== u2flib-server-core ===

Breaking changes:

* "Authenticate" renamed to "sign" everywhere in `u2flib-server-core`
** Classes `AuthenticateRequest` renamed to `SignRequest`
** Class `AuthenticateRequestData` renamed to `SignRequestData`
** Class `AuthenticateResponse` renamed to `SignResponse`
** Method `Client.authenticate` renamed to `sign`
** Class `RawAuthenticateResponse` renamed to `RawSignResponse`
** Method `SoftKey.authenticate` renamed to `sign`
** Method `U2F.finishAuthentication` renamed to `finishSignature`
** Method `U2F.startAuthentication` renamed to `startSignature`
** Method `U2fPrimitives.finishAuthentication` renamed to `finishSignature`
** Method `U2fPrimitives.startAuthenticateion` renamed to `startSignature`
* Constants `AUTHENTICATE_TYP` and `REGISTER_TYPE` in `U2fPrimitives` are
  now private

== Version 0.17.1 ==

* u2flib-server-attestation module now uses SLF4J logging instead of
  `Throwable.printStackTrace`


== Version 0.17.0 ==

=== u2flib-server-core ===

Breaking changes:

* Field `RegisterRequestData.authenticateRequests: List<AuthenticateRequest>`
 replaced by field `registeredKeys: List<RegisteredKey>`

Additions:

* Fields added to class `AuthenticateRequestData`:
  * `challenge: String`
  * `appId: String`
* New class `RegisteredKey`
* Field `appId: String` added to `RegisterRequestData`

=== u2flib-server-demo ===

* `u2f-api.js` upgraded from version 1.0 to 1.1
* JS calls in views updated to work with version 1.1 of the JS API
* All views except `loginIndex` and `registerIndex` are now rendered via
  templates
* Navigation links added to all views
* Error feedback improved


== Version 0.13.1 (unreleased) ==

* Changed demo server URL to `localhost:8080`.
* Added the method `ClientData.getString` to get arbitrary clientData fields.
* Added u2flib-server-attestation for device attestation and metadata.


== Version 0.13.0 ==

* Added built-in support for multiple devices per user.
* Fixed demo server bug when running from jar. Thanks to axianx.<|MERGE_RESOLUTION|>--- conflicted
+++ resolved
@@ -1,4 +1,3 @@
-<<<<<<< HEAD
 == Version 2.6.0 (unreleased) ==
 
 New features:
@@ -52,13 +51,13 @@
 * (Experimental) Added property `RegisteredCredential.transports`.
  ** NOTE: Experimental features may receive breaking changes without a major
     version increase.
-=======
+
+
 == Version 2.5.2 (unreleased) ==
 
 Fixes:
 
 * Allow unknown properties in `credProps` client extension output.
->>>>>>> 821e211d
 
 
 == Version 2.5.1 ==
