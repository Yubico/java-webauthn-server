// Copyright (c) 2018, Yubico AB
// All rights reserved.
//
// Redistribution and use in source and binary forms, with or without
// modification, are permitted provided that the following conditions are met:
//
// 1. Redistributions of source code must retain the above copyright notice, this
//    list of conditions and the following disclaimer.
//
// 2. Redistributions in binary form must reproduce the above copyright notice,
//    this list of conditions and the following disclaimer in the documentation
//    and/or other materials provided with the distribution.
//
// THIS SOFTWARE IS PROVIDED BY THE COPYRIGHT HOLDERS AND CONTRIBUTORS "AS IS"
// AND ANY EXPRESS OR IMPLIED WARRANTIES, INCLUDING, BUT NOT LIMITED TO, THE
// IMPLIED WARRANTIES OF MERCHANTABILITY AND FITNESS FOR A PARTICULAR PURPOSE ARE
// DISCLAIMED. IN NO EVENT SHALL THE COPYRIGHT HOLDER OR CONTRIBUTORS BE LIABLE
// FOR ANY DIRECT, INDIRECT, INCIDENTAL, SPECIAL, EXEMPLARY, OR CONSEQUENTIAL
// DAMAGES (INCLUDING, BUT NOT LIMITED TO, PROCUREMENT OF SUBSTITUTE GOODS OR
// SERVICES; LOSS OF USE, DATA, OR PROFITS; OR BUSINESS INTERRUPTION) HOWEVER
// CAUSED AND ON ANY THEORY OF LIABILITY, WHETHER IN CONTRACT, STRICT LIABILITY,
// OR TORT (INCLUDING NEGLIGENCE OR OTHERWISE) ARISING IN ANY WAY OUT OF THE USE
// OF THIS SOFTWARE, EVEN IF ADVISED OF THE POSSIBILITY OF SUCH DAMAGE.

package com.yubico.webauthn;

import static com.yubico.internal.util.ExceptionUtil.assertTrue;

import COSE.CoseException;
import com.yubico.webauthn.data.AuthenticatorAssertionResponse;
import com.yubico.webauthn.data.ByteArray;
import com.yubico.webauthn.data.COSEAlgorithmIdentifier;
import com.yubico.webauthn.data.ClientAssertionExtensionOutputs;
import com.yubico.webauthn.data.CollectedClientData;
import com.yubico.webauthn.data.PublicKeyCredential;
import com.yubico.webauthn.data.UserVerificationRequirement;
import com.yubico.webauthn.exception.InvalidSignatureCountException;
import com.yubico.webauthn.extension.appid.AppId;
import java.io.IOException;
import java.security.NoSuchAlgorithmException;
import java.security.PublicKey;
import java.security.spec.InvalidKeySpecException;
import java.util.Optional;
import java.util.Set;
import lombok.Builder;
import lombok.Value;
import lombok.extern.slf4j.Slf4j;

@Builder
@Slf4j
final class FinishAssertionSteps {

  private static final String CLIENT_DATA_TYPE = "webauthn.get";

  private final AssertionRequest request;
  private final PublicKeyCredential<AuthenticatorAssertionResponse, ClientAssertionExtensionOutputs>
      response;
  private final Optional<ByteArray> callerTokenBindingId;
  private final Set<String> origins;
  private final String rpId;
  private final CredentialRepository credentialRepository;

  @Builder.Default private final boolean allowOriginPort = false;
  @Builder.Default private final boolean allowOriginSubdomain = false;
  @Builder.Default private final boolean allowUnrequestedExtensions = false;
  @Builder.Default private final boolean validateSignatureCounter = true;

  public Step5 begin() {
    return new Step5();
  }

  public AssertionResult run() throws InvalidSignatureCountException {
    return begin().run();
  }

  interface Step<Next extends Step<?>> {
    Next nextStep();

    void validate() throws InvalidSignatureCountException;

    default Optional<AssertionResult> result() {
      return Optional.empty();
    }

    default Next next() throws InvalidSignatureCountException {
      validate();
      return nextStep();
    }

    default AssertionResult run() throws InvalidSignatureCountException {
      if (result().isPresent()) {
        return result().get();
      } else {
        return next().run();
      }
    }
  }

  // Steps 1 through 4 are to create the request and run the client-side part

  @Value
  class Step5 implements Step<Step6> {
    @Override
    public Step6 nextStep() {
      return new Step6();
    }

    @Override
    public void validate() {
      request
          .getPublicKeyCredentialRequestOptions()
          .getAllowCredentials()
          .ifPresent(
              allowed -> {
                assertTrue(
                    allowed.stream().anyMatch(allow -> allow.getId().equals(response.getId())),
                    "Unrequested credential ID: %s",
                    response.getId());
              });
    }
  }

  @Value
  class Step6 implements Step<Step7> {

    private final Optional<ByteArray> userHandle =
        request
            .getUserHandle()
            .map(Optional::of)
            .orElseGet(() -> response.getResponse().getUserHandle())
            .map(Optional::of)
            .orElseGet(
                () ->
                    request.getUsername().flatMap(credentialRepository::getUserHandleForUsername));

    private final Optional<String> username =
        request
            .getUsername()
            .map(Optional::of)
            .orElseGet(() -> userHandle.flatMap(credentialRepository::getUsernameForUserHandle));

    private final Optional<RegisteredCredential> registration =
        userHandle.flatMap(uh -> credentialRepository.lookup(response.getId(), uh));

    @Override
    public Step7 nextStep() {
      return new Step7(username.get(), userHandle.get(), registration);
    }

    @Override
    public void validate() {
<<<<<<< HEAD
      assertTrue(
          request.getUsername().isPresent() || response.getResponse().getUserHandle().isPresent(),
          "At least one of username and user handle must be given; none was.");

      assertTrue(
=======
      assure(
          request.getUsername().isPresent()
              || request.getUserHandle().isPresent()
              || response.getResponse().getUserHandle().isPresent(),
          "At least one of username and user handle must be given; none was.");
      if (request.getUserHandle().isPresent()
          && response.getResponse().getUserHandle().isPresent()) {
        assure(
            request.getUserHandle().get().equals(response.getResponse().getUserHandle().get()),
            "User handle set in request (%s) does not match user handle in response (%s).",
            request.getUserHandle().get(),
            response.getResponse().getUserHandle().get());
      }
      assure(
>>>>>>> b234847d
          userHandle.isPresent(),
          "User handle not found for username: %s",
          request.getUsername(),
          response.getResponse().getUserHandle());

      assertTrue(
          username.isPresent(),
          "Username not found for userHandle: %s",
          request.getUsername(),
          response.getResponse().getUserHandle());

      assertTrue(registration.isPresent(), "Unknown credential: %s", response.getId());

      assertTrue(
          userHandle.get().equals(registration.get().getUserHandle()),
          "User handle %s does not own credential %s",
          userHandle.get(),
          response.getId());

      final Optional<String> usernameFromRequest = request.getUsername();
      final Optional<ByteArray> userHandleFromResponse = response.getResponse().getUserHandle();
      if (usernameFromRequest.isPresent() && userHandleFromResponse.isPresent()) {
        assertTrue(
            userHandleFromResponse.equals(
                credentialRepository.getUserHandleForUsername(usernameFromRequest.get())),
            "User handle %s in response does not match username %s in request",
            userHandleFromResponse,
            usernameFromRequest);
      }
    }
  }

  @Value
  class Step7 implements Step<Step8> {
    private final String username;
    private final ByteArray userHandle;
    private final Optional<RegisteredCredential> credential;

    @Override
    public Step8 nextStep() {
      return new Step8(username, credential.get());
    }

    @Override
    public void validate() {
      assertTrue(
          credential.isPresent(),
          "Unknown credential. Credential ID: %s, user handle: %s",
          response.getId(),
          userHandle);
    }
  }

  @Value
  class Step8 implements Step<Step10> {

    private final String username;
    private final RegisteredCredential credential;

    @Override
    public void validate() {
      assertTrue(clientData() != null, "Missing client data.");
      assertTrue(authenticatorData() != null, "Missing authenticator data.");
      assertTrue(signature() != null, "Missing signature.");
    }

    @Override
    public Step10 nextStep() {
      return new Step10(username, credential);
    }

    public ByteArray authenticatorData() {
      return response.getResponse().getAuthenticatorData();
    }

    public ByteArray clientData() {
      return response.getResponse().getClientDataJSON();
    }

    public ByteArray signature() {
      return response.getResponse().getSignature();
    }
  }

  // Nothing to do for step 9

  @Value
  class Step10 implements Step<Step11> {
    private final String username;
    private final RegisteredCredential credential;

    @Override
    public void validate() {
      assertTrue(clientData() != null, "Missing client data.");
    }

    @Override
    public Step11 nextStep() {
      return new Step11(username, credential, clientData());
    }

    public CollectedClientData clientData() {
      return response.getResponse().getClientData();
    }
  }

  @Value
  class Step11 implements Step<Step12> {
    private final String username;
    private final RegisteredCredential credential;
    private final CollectedClientData clientData;

    @Override
    public void validate() {
      assertTrue(
          CLIENT_DATA_TYPE.equals(clientData.getType()),
          "The \"type\" in the client data must be exactly \"%s\", was: %s",
          CLIENT_DATA_TYPE,
          clientData.getType());
    }

    @Override
    public Step12 nextStep() {
      return new Step12(username, credential);
    }
  }

  @Value
  class Step12 implements Step<Step13> {
    private final String username;
    private final RegisteredCredential credential;

    @Override
    public void validate() {
      assertTrue(
          request
              .getPublicKeyCredentialRequestOptions()
              .getChallenge()
              .equals(response.getResponse().getClientData().getChallenge()),
          "Incorrect challenge.");
    }

    @Override
    public Step13 nextStep() {
      return new Step13(username, credential);
    }
  }

  @Value
  class Step13 implements Step<Step14> {
    private final String username;
    private final RegisteredCredential credential;

    @Override
    public void validate() {
      final String responseOrigin = response.getResponse().getClientData().getOrigin();
      assertTrue(
          OriginMatcher.isAllowed(responseOrigin, origins, allowOriginPort, allowOriginSubdomain),
          "Incorrect origin: " + responseOrigin);
    }

    @Override
    public Step14 nextStep() {
      return new Step14(username, credential);
    }
  }

  @Value
  class Step14 implements Step<Step15> {
    private final String username;
    private final RegisteredCredential credential;

    @Override
    public void validate() {
      TokenBindingValidator.validate(
          response.getResponse().getClientData().getTokenBinding(), callerTokenBindingId);
    }

    @Override
    public Step15 nextStep() {
      return new Step15(username, credential);
    }
  }

  @Value
  class Step15 implements Step<Step16> {
    private final String username;
    private final RegisteredCredential credential;

    @Override
    public void validate() {
      try {
        assertTrue(
            Crypto.sha256(rpId)
                .equals(response.getResponse().getParsedAuthenticatorData().getRpIdHash()),
            "Wrong RP ID hash.");
      } catch (IllegalArgumentException e) {
        Optional<AppId> appid =
            request.getPublicKeyCredentialRequestOptions().getExtensions().getAppid();
        if (appid.isPresent()) {
          assertTrue(
              Crypto.sha256(appid.get().getId())
                  .equals(response.getResponse().getParsedAuthenticatorData().getRpIdHash()),
              "Wrong RP ID hash.");
        } else {
          throw e;
        }
      }
    }

    @Override
    public Step16 nextStep() {
      return new Step16(username, credential);
    }
  }

  @Value
  class Step16 implements Step<Step17> {
    private final String username;
    private final RegisteredCredential credential;

    @Override
    public void validate() {
      assertTrue(
          response.getResponse().getParsedAuthenticatorData().getFlags().UP,
          "User Presence is required.");
    }

    @Override
    public Step17 nextStep() {
      return new Step17(username, credential);
    }
  }

  @Value
  class Step17 implements Step<PendingStep16> {
    private final String username;
    private final RegisteredCredential credential;

    @Override
    public void validate() {
      if (request
          .getPublicKeyCredentialRequestOptions()
          .getUserVerification()
          .equals(Optional.of(UserVerificationRequirement.REQUIRED))) {
        assertTrue(
            response.getResponse().getParsedAuthenticatorData().getFlags().UV,
            "User Verification is required.");
      }
    }

    @Override
    public PendingStep16 nextStep() {
      return new PendingStep16(username, credential);
    }
  }

  @Value
  // Step 16 in editor's draft as of 2022-11-09 https://w3c.github.io/webauthn/
  // TODO: Finalize this when spec matures
  class PendingStep16 implements Step<Step18> {
    private final String username;
    private final RegisteredCredential credential;

    @Override
    public void validate() {
      assertTrue(
          !credential.isBackupEligible().isPresent()
              || response.getResponse().getParsedAuthenticatorData().getFlags().BE
                  == credential.isBackupEligible().get(),
          "Backup eligibility must not change; Stored: BE=%s, received: BE=%s for credential: %s",
          credential.isBackupEligible(),
          response.getResponse().getParsedAuthenticatorData().getFlags().BE,
          credential.getCredentialId());
    }

    @Override
    public Step18 nextStep() {
      return new Step18(username, credential);
    }
  }

  @Value
  class Step18 implements Step<Step19> {
    private final String username;
    private final RegisteredCredential credential;

    @Override
    public void validate() {}

    @Override
    public Step19 nextStep() {
      return new Step19(username, credential);
    }
  }

  @Value
  class Step19 implements Step<Step20> {
    private final String username;
    private final RegisteredCredential credential;

    @Override
    public void validate() {
      assertTrue(clientDataJsonHash().size() == 32, "Failed to compute hash of client data");
    }

    @Override
    public Step20 nextStep() {
      return new Step20(username, credential, clientDataJsonHash());
    }

    public ByteArray clientDataJsonHash() {
      return Crypto.sha256(response.getResponse().getClientDataJSON());
    }
  }

  @Value
  class Step20 implements Step<Step21> {
    private final String username;
    private final RegisteredCredential credential;
    private final ByteArray clientDataJsonHash;

    @Override
    public void validate() {
      final ByteArray cose = credential.getPublicKeyCose();
      final PublicKey key;

      try {
        key = WebAuthnCodecs.importCosePublicKey(cose);
      } catch (CoseException | IOException | InvalidKeySpecException e) {
        throw new IllegalArgumentException(
            String.format(
                "Failed to decode public key: Credential ID: %s COSE: %s",
                credential.getCredentialId().getBase64Url(), cose.getBase64Url()),
            e);
      } catch (NoSuchAlgorithmException e) {
        throw new RuntimeException(e);
      }

      final COSEAlgorithmIdentifier alg =
          COSEAlgorithmIdentifier.fromPublicKey(cose)
              .orElseThrow(
                  () ->
                      new IllegalArgumentException(
                          String.format("Failed to decode \"alg\" from COSE key: %s", cose)));

      if (!Crypto.verifySignature(key, signedBytes(), response.getResponse().getSignature(), alg)) {
        throw new IllegalArgumentException("Invalid assertion signature.");
      }
    }

    @Override
    public Step21 nextStep() {
      return new Step21(username, credential);
    }

    public ByteArray signedBytes() {
      return response.getResponse().getAuthenticatorData().concat(clientDataJsonHash);
    }
  }

  @Value
  class Step21 implements Step<Finished> {
    private final String username;
    private final RegisteredCredential credential;
    private final long assertionSignatureCount;
    private final long storedSignatureCountBefore;

    public Step21(String username, RegisteredCredential credential) {
      this.username = username;
      this.credential = credential;
      this.assertionSignatureCount =
          response.getResponse().getParsedAuthenticatorData().getSignatureCounter();
      this.storedSignatureCountBefore = credential.getSignatureCount();
    }

    @Override
    public void validate() throws InvalidSignatureCountException {
      if (validateSignatureCounter && !signatureCounterValid()) {
        throw new InvalidSignatureCountException(
            response.getId(), storedSignatureCountBefore + 1, assertionSignatureCount);
      }
    }

    private boolean signatureCounterValid() {
      return (assertionSignatureCount == 0 && storedSignatureCountBefore == 0)
          || assertionSignatureCount > storedSignatureCountBefore;
    }

    @Override
    public Finished nextStep() {
      return new Finished(credential, username, assertionSignatureCount, signatureCounterValid());
    }
  }

  @Value
  class Finished implements Step<Finished> {
    private final RegisteredCredential credential;
    private final String username;
    private final long assertionSignatureCount;
    private final boolean signatureCounterValid;

    @Override
    public void validate() {
      /* No-op */
    }

    @Override
    public Finished nextStep() {
      return this;
    }

    @Override
    public Optional<AssertionResult> result() {
      return Optional.of(
          new AssertionResult(true, response, credential, username, signatureCounterValid));
    }
  }
}<|MERGE_RESOLUTION|>--- conflicted
+++ resolved
@@ -149,28 +149,21 @@
 
     @Override
     public void validate() {
-<<<<<<< HEAD
-      assertTrue(
-          request.getUsername().isPresent() || response.getResponse().getUserHandle().isPresent(),
-          "At least one of username and user handle must be given; none was.");
-
-      assertTrue(
-=======
-      assure(
+      assertTrue(
           request.getUsername().isPresent()
               || request.getUserHandle().isPresent()
               || response.getResponse().getUserHandle().isPresent(),
           "At least one of username and user handle must be given; none was.");
       if (request.getUserHandle().isPresent()
           && response.getResponse().getUserHandle().isPresent()) {
-        assure(
+        assertTrue(
             request.getUserHandle().get().equals(response.getResponse().getUserHandle().get()),
             "User handle set in request (%s) does not match user handle in response (%s).",
             request.getUserHandle().get(),
             response.getResponse().getUserHandle().get());
       }
-      assure(
->>>>>>> b234847d
+
+      assertTrue(
           userHandle.isPresent(),
           "User handle not found for username: %s",
           request.getUsername(),
