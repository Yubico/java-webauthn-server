// Copyright (c) 2018, Yubico AB
// All rights reserved.
//
// Redistribution and use in source and binary forms, with or without
// modification, are permitted provided that the following conditions are met:
//
// 1. Redistributions of source code must retain the above copyright notice, this
//    list of conditions and the following disclaimer.
//
// 2. Redistributions in binary form must reproduce the above copyright notice,
//    this list of conditions and the following disclaimer in the documentation
//    and/or other materials provided with the distribution.
//
// THIS SOFTWARE IS PROVIDED BY THE COPYRIGHT HOLDERS AND CONTRIBUTORS "AS IS"
// AND ANY EXPRESS OR IMPLIED WARRANTIES, INCLUDING, BUT NOT LIMITED TO, THE
// IMPLIED WARRANTIES OF MERCHANTABILITY AND FITNESS FOR A PARTICULAR PURPOSE ARE
// DISCLAIMED. IN NO EVENT SHALL THE COPYRIGHT HOLDER OR CONTRIBUTORS BE LIABLE
// FOR ANY DIRECT, INDIRECT, INCIDENTAL, SPECIAL, EXEMPLARY, OR CONSEQUENTIAL
// DAMAGES (INCLUDING, BUT NOT LIMITED TO, PROCUREMENT OF SUBSTITUTE GOODS OR
// SERVICES; LOSS OF USE, DATA, OR PROFITS; OR BUSINESS INTERRUPTION) HOWEVER
// CAUSED AND ON ANY THEORY OF LIABILITY, WHETHER IN CONTRACT, STRICT LIABILITY,
// OR TORT (INCLUDING NEGLIGENCE OR OTHERWISE) ARISING IN ANY WAY OUT OF THE USE
// OF THIS SOFTWARE, EVEN IF ADVISED OF THE POSSIBILITY OF SUCH DAMAGE.

package com.yubico.webauthn;

import COSE.CoseException;
import COSE.OneKey;
import com.upokecenter.cbor.CBORObject;
import com.yubico.webauthn.data.ByteArray;
import com.yubico.webauthn.data.COSEAlgorithmIdentifier;
import java.io.IOException;
import java.math.BigInteger;
import java.security.KeyFactory;
import java.security.NoSuchAlgorithmException;
import java.security.PublicKey;
import java.security.interfaces.ECPublicKey;
import java.security.spec.InvalidKeySpecException;
import java.security.spec.RSAPublicKeySpec;
import java.security.spec.X509EncodedKeySpec;
import java.util.Arrays;
import java.util.Optional;
import org.bouncycastle.jce.provider.BouncyCastleProvider;


final class WebAuthnCodecs {

    private static final ByteArray ED25519_CURVE_OID = new ByteArray(new byte[]{0x30, 0x05, 0x06, 0x03, 0x2B, 0x65, 0x70});

    static ByteArray ecPublicKeyToRaw(ECPublicKey key) {
        byte[] x = key.getW().getAffineX().toByteArray();
        byte[] y = key.getW().getAffineY().toByteArray();
        byte[] xPadding = new byte[Math.max(0, 32 - x.length)];
        byte[] yPadding = new byte[Math.max(0, 32 - y.length)];

        Arrays.fill(xPadding, (byte) 0);
        Arrays.fill(yPadding, (byte) 0);

        return new ByteArray(org.bouncycastle.util.Arrays.concatenate(
            new byte[]{ 0x04 },
            org.bouncycastle.util.Arrays.concatenate(
                xPadding,
                Arrays.copyOfRange(x, Math.max(0, x.length - 32), x.length)
            ),
            org.bouncycastle.util.Arrays.concatenate(
                yPadding,
                Arrays.copyOfRange(y, Math.max(0, y.length - 32), y.length)
            )
        ));
    }

<<<<<<< HEAD
    public static ByteArray rawEcdaKeyToCose(ByteArray key) {
        final byte[] keyBytes = key.getBytes();

        if (!(keyBytes.length == 64 || (keyBytes.length == 65 && keyBytes[0] == 0x04))) {
            throw new IllegalArgumentException(String.format(
                "Raw key must be 64 bytes long or be 65 bytes long and start with 0x04, was %d bytes starting with %02x",
                keyBytes.length,
                keyBytes[0]
            ));
        }

        final int start = keyBytes.length == 64 ? 0 : 1;

        Map<Long, Object> coseKey = new HashMap<>();

        coseKey.put(1L, 2L); // Key type: EC
        coseKey.put(3L, COSEAlgorithmIdentifier.ES256.getId());
        coseKey.put(-1L, 1L); // Curve: P-256
        coseKey.put(-2L, Arrays.copyOfRange(keyBytes, start, start + 32)); // x
        coseKey.put(-3L, Arrays.copyOfRange(keyBytes, start + 32, start + 64)); // y

        return new ByteArray(CBORObject.FromObject(coseKey).EncodeToBytes());
    }

    public static ByteArray ecPublicKeyToCose(ECPublicKey key) {
        return rawEcdaKeyToCose(ecPublicKeyToRaw(key));
    }

    public static ByteArray eddsaPublicKeyToCose(BCEdDSAPublicKey key) {
        Map<Long, Object> coseKey = new HashMap<>();

        coseKey.put(1L, 1L); // Key type: octet key pair
        coseKey.put(3L, COSEAlgorithmIdentifier.EdDSA.getId());
        coseKey.put(-1L, 6L); // crv: Ed25519
        coseKey.put(-2L, key.getEncoded());

        return new ByteArray(CBORObject.FromObject(coseKey).EncodeToBytes());
    }

    public static ByteArray rsaPublicKeyToCose(RSAPublicKey key) {
        Map<Long, Object> coseKey = new HashMap<>();

        coseKey.put(1L, 3L); // Key type: RSA
        coseKey.put(3L, COSEAlgorithmIdentifier.RS256.getId());
        coseKey.put(-1L, key.getModulus().toByteArray()); // public modulus n
        coseKey.put(-2L, key.getPublicExponent().toByteArray()); // public exponent e

        return new ByteArray(CBORObject.FromObject(coseKey).EncodeToBytes());
    }

    public static PublicKey importCosePublicKey(ByteArray key) throws CoseException, IOException, InvalidKeySpecException, NoSuchAlgorithmException {
=======
    static PublicKey importCosePublicKey(ByteArray key) throws CoseException, IOException, InvalidKeySpecException, NoSuchAlgorithmException {
>>>>>>> e1e39e68
        CBORObject cose = CBORObject.DecodeFromBytes(key.getBytes());
        final int kty = cose.get(CBORObject.FromObject(1)).AsInt32();
        switch (kty) {
            case 1: return importCoseEdDsaPublicKey(cose);
            case 2: return importCoseP256PublicKey(cose);
            case 3: return importCoseRsaPublicKey(cose);
            default:
                throw new IllegalArgumentException("Unsupported key type: " + kty);
        }
    }

    private static PublicKey importCoseRsaPublicKey(CBORObject cose) throws NoSuchAlgorithmException, InvalidKeySpecException {
        RSAPublicKeySpec spec = new RSAPublicKeySpec(
            new BigInteger(1, cose.get(CBORObject.FromObject(-1)).GetByteString()),
            new BigInteger(1, cose.get(CBORObject.FromObject(-2)).GetByteString())
        );
        return KeyFactory.getInstance("RSA", new BouncyCastleProvider()).generatePublic(spec);
    }

    private static ECPublicKey importCoseP256PublicKey(CBORObject cose) throws CoseException {
        return (ECPublicKey) new OneKey(cose).AsPublicKey();
    }

    private static PublicKey importCoseEdDsaPublicKey(CBORObject cose) throws InvalidKeySpecException, NoSuchAlgorithmException {
        final int curveId = cose.get(CBORObject.FromObject(-1)).AsInt32();
        switch (curveId) {
            case 6: return importCoseEd25519PublicKey(cose);
            default:
                throw new IllegalArgumentException("Unsupported EdDSA curve: " + curveId);
        }
    }

    private static PublicKey importCoseEd25519PublicKey(CBORObject cose) throws InvalidKeySpecException, NoSuchAlgorithmException {
        final ByteArray rawKey = new ByteArray(cose.get(CBORObject.FromObject(-2)).GetByteString());
        final ByteArray x509Key = new ByteArray(new byte[]{0x30, (byte) (ED25519_CURVE_OID.size() + 3 + rawKey.size()) })
            .concat(ED25519_CURVE_OID)
            .concat(new ByteArray(new byte[]{ 0x03, (byte) (rawKey.size() + 1), 0}))
            .concat(rawKey);

        KeyFactory kFact = KeyFactory.getInstance("EdDSA", new BouncyCastleProvider());
        return kFact.generatePublic(new X509EncodedKeySpec(x509Key.getBytes()));
    }

    static Optional<COSEAlgorithmIdentifier> getCoseKeyAlg(ByteArray key) {
        CBORObject cose = CBORObject.DecodeFromBytes(key.getBytes());
        final int alg = cose.get(CBORObject.FromObject(3)).AsInt32();
        return COSEAlgorithmIdentifier.fromId(alg);
    }

    static String getJavaAlgorithmName(COSEAlgorithmIdentifier alg) {
        switch (alg) {
            case EdDSA: return "EDDSA";
            case ES256: return "SHA256withECDSA";
            case RS256: return "SHA256withRSA";
            default: throw new IllegalArgumentException("Unknown algorithm: " + alg);
        }
    }

    static String jwsAlgorithmNameToJavaAlgorithmName(String alg) {
        switch (alg) {
            case "RS256":
                return "SHA256withRSA";
        }
        throw new IllegalArgumentException("Unknown algorithm: " + alg);
    }

}<|MERGE_RESOLUTION|>--- conflicted
+++ resolved
@@ -69,61 +69,7 @@
         ));
     }
 
-<<<<<<< HEAD
-    public static ByteArray rawEcdaKeyToCose(ByteArray key) {
-        final byte[] keyBytes = key.getBytes();
-
-        if (!(keyBytes.length == 64 || (keyBytes.length == 65 && keyBytes[0] == 0x04))) {
-            throw new IllegalArgumentException(String.format(
-                "Raw key must be 64 bytes long or be 65 bytes long and start with 0x04, was %d bytes starting with %02x",
-                keyBytes.length,
-                keyBytes[0]
-            ));
-        }
-
-        final int start = keyBytes.length == 64 ? 0 : 1;
-
-        Map<Long, Object> coseKey = new HashMap<>();
-
-        coseKey.put(1L, 2L); // Key type: EC
-        coseKey.put(3L, COSEAlgorithmIdentifier.ES256.getId());
-        coseKey.put(-1L, 1L); // Curve: P-256
-        coseKey.put(-2L, Arrays.copyOfRange(keyBytes, start, start + 32)); // x
-        coseKey.put(-3L, Arrays.copyOfRange(keyBytes, start + 32, start + 64)); // y
-
-        return new ByteArray(CBORObject.FromObject(coseKey).EncodeToBytes());
-    }
-
-    public static ByteArray ecPublicKeyToCose(ECPublicKey key) {
-        return rawEcdaKeyToCose(ecPublicKeyToRaw(key));
-    }
-
-    public static ByteArray eddsaPublicKeyToCose(BCEdDSAPublicKey key) {
-        Map<Long, Object> coseKey = new HashMap<>();
-
-        coseKey.put(1L, 1L); // Key type: octet key pair
-        coseKey.put(3L, COSEAlgorithmIdentifier.EdDSA.getId());
-        coseKey.put(-1L, 6L); // crv: Ed25519
-        coseKey.put(-2L, key.getEncoded());
-
-        return new ByteArray(CBORObject.FromObject(coseKey).EncodeToBytes());
-    }
-
-    public static ByteArray rsaPublicKeyToCose(RSAPublicKey key) {
-        Map<Long, Object> coseKey = new HashMap<>();
-
-        coseKey.put(1L, 3L); // Key type: RSA
-        coseKey.put(3L, COSEAlgorithmIdentifier.RS256.getId());
-        coseKey.put(-1L, key.getModulus().toByteArray()); // public modulus n
-        coseKey.put(-2L, key.getPublicExponent().toByteArray()); // public exponent e
-
-        return new ByteArray(CBORObject.FromObject(coseKey).EncodeToBytes());
-    }
-
-    public static PublicKey importCosePublicKey(ByteArray key) throws CoseException, IOException, InvalidKeySpecException, NoSuchAlgorithmException {
-=======
     static PublicKey importCosePublicKey(ByteArray key) throws CoseException, IOException, InvalidKeySpecException, NoSuchAlgorithmException {
->>>>>>> e1e39e68
         CBORObject cose = CBORObject.DecodeFromBytes(key.getBytes());
         final int kty = cose.get(CBORObject.FromObject(1)).AsInt32();
         switch (kty) {
