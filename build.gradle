buildscript {
  repositories {
    mavenCentral()
  }
  dependencies {
    classpath 'com.cinnober.gradle:semver-git:2.5.0'
    classpath 'com.diffplug.spotless:spotless-plugin-gradle:6.10.0'
    classpath 'io.github.cosmicsilence:gradle-scalafix:0.1.13'
  }
}
plugins {
  id 'java-platform'
  id 'maven-publish'
  id 'signing'
  id 'io.github.gradle-nexus.publish-plugin' version '1.1.0'
  id 'io.franzbecker.gradle-lombok' version '5.0.0'
}

import io.franzbecker.gradle.lombok.LombokPlugin
import io.franzbecker.gradle.lombok.task.DelombokTask
import com.yubico.gradle.GitUtils;

rootProject.description = "Metadata root for the com.yubico:webauthn-server-* module family"

project.ext.isCiBuild = System.env.CI == 'true'

project.ext.publishEnabled = !isCiBuild &&
  project.hasProperty('yubicoPublish') && project.yubicoPublish &&
  project.hasProperty('ossrhUsername') && project.hasProperty('ossrhPassword')

if (publishEnabled) {
  nexusPublishing {
    repositories {
      sonatype {
        stagingProfileId = '6c61426e6529d'

        username = ossrhUsername
        password = ossrhPassword
      }
    }
  }
}

wrapper {
  gradleVersion = '7.5.1'
}

dependencies {
  constraints {
    api('com.augustcellars.cose:cose-java:[1.0.0,2)')
    api('com.fasterxml.jackson.core:jackson-databind:[2.13.2.1,3)')
    api('com.fasterxml.jackson.dataformat:jackson-dataformat-cbor:[2.13.2,3)')
    api('com.fasterxml.jackson.datatype:jackson-datatype-jdk8:[2.13.2,3)')
    api('com.fasterxml.jackson.datatype:jackson-datatype-jsr310:[2.13.2,3)')
    api('com.google.guava:guava:[24.1.1,32)')
    api('com.upokecenter:cbor:[4.5.1,5)')
    api('org.apache.httpcomponents:httpclient:[4.5.2,5)')
    api('org.bouncycastle:bcpkix-jdk18on:[1.62,2)')
    api('org.bouncycastle:bcprov-jdk18on:[1.62,2)')
    api('org.slf4j:slf4j-api:[1.7.25,3)')
  }
}

allprojects {
  ext.snapshotSuffix = "<count>.g<sha>-SNAPSHOT<dirty>"
  ext.dirtyMarker = "-DIRTY"

  apply plugin: 'com.cinnober.gradle.semver-git'
  apply plugin: 'idea'

  group = 'com.yubico'

  idea.module {
    downloadJavadoc = true
    downloadSources = true
  }
}

subprojects {
  apply plugin: LombokPlugin

  lombok {
    version '1.18.24'
    sha256 = 'd3584bc2db03f059f984fb0a9c119aac1fa0da578a448e69fc3f68b36584c749'
  }
  tasks.withType(AbstractCompile) {
    if (tasks.findByName('verifyLombok')) {
      dependsOn tasks.verifyLombok
    }
  }

  repositories {
    mavenLocal()
    mavenCentral()
  }

  if (project.plugins.hasPlugin('com.diffplug.spotless')) {
    spotless {
      java {
        googleJavaFormat()
      }
      scala {
        scalafmt('2.6.3').configFile(rootProject.file('scalafmt.conf'))
      }
    }
  }
}

allprojects {
  evaluationDependsOnChildren()
}

task assembleJavadoc(type: Sync) {
  from("docs/index.html") {
    expand project.properties
  }
  destinationDir = file("${rootProject.buildDir}/javadoc")
}

<<<<<<< HEAD
task collectSignatures(type: Sync) {
  destinationDir = file("${rootProject.buildDir}/dist")
  duplicatesStrategy DuplicatesStrategy.FAIL
  include '*.jar', '*.jar.asc'
}

String getGitCommit() {
  def proc = "git rev-parse HEAD".execute(null, projectDir)
  proc.waitFor()
  if (proc.exitValue() != 0) {
    return null
  }
  return proc.text.trim()
}

String getGitCommitOrUnknown() {
  return getGitCommit() ?: 'UNKNOWN'
}

=======
>>>>>>> fa04cff4
subprojects { project ->

  if (project.plugins.hasPlugin('scala') && project.plugins.hasPlugin('com.diffplug.spotless')) {
    project.scalafix {
      configFile = rootProject.file('scalafix.conf')

      // Work around dependency resolution issues in April 2022
      semanticdb {
        autoConfigure = true
        version = '4.5.5'
      }
    }
    dependencies.scalafix('com.github.liancheng:organize-imports_2.13:0.6.0')
    project.tasks.spotlessApply.dependsOn(project.tasks.scalafix)
    project.tasks.spotlessCheck.dependsOn(project.tasks.checkScalafix)
    project.tasks.scalafix.finalizedBy(project.tasks.spotlessApply)
    project.tasks.checkScalafix.finalizedBy(project.tasks.spotlessCheck)
  }

  tasks.withType(JavaCompile) {
    options.encoding = 'UTF-8'
  }
  tasks.withType(ScalaCompile) {
    scalaCompileOptions.additionalParameters = ['-Wunused']
  }

  tasks.withType(AbstractArchiveTask) {
    from(rootProject.file('COPYING'))
    preserveFileTimestamps = false
    reproducibleFileOrder = true
  }

  tasks.withType(Sign) {
    it.dependsOn check
  }

  tasks.withType(AbstractTestTask) {
    testLogging {
      showStandardStreams = isCiBuild
    }
  }

  if (project.hasProperty('publishMe') && project.publishMe) {
    task sourcesJar(type: Jar) {
      archiveClassifier = 'sources'
      from sourceSets.main.allSource
    }

    task delombok(type: DelombokTask, dependsOn: classes) {
      ext.outputDir = file("${buildDir}/delombok")
      outputs.dir outputDir
      sourceSets.main.java.srcDirs.each {
        if (!it.exists()) {
          it.mkdirs()
        }
        inputs.dir it
        args(it, '-d', outputDir)
      }
      doFirst {
        outputDir.deleteDir()
      }
    }

    javadoc {
      dependsOn delombok
      source = delombok.outputDir
      options.encoding = 'UTF-8'
      options.addStringOption('charset', 'UTF-8')
    }

    task javadocJar(type: Jar) {
      archiveClassifier = 'javadoc'
      from javadoc
    }
  }

  if (project.hasProperty('publishMe') && project.publishMe) {

    if (GitUtils.getGitCommit(projectDir) == null) {
      throw new RuntimeException("Failed to get git commit ID");
    }

    publishing {
      publications {
        jars(MavenPublication) {
          from components.java
          artifact javadocJar
          artifact sourcesJar

          pom {
            name = project.name
            description = project.description
            url = 'https://developers.yubico.com/java-webauthn-server/'

            developers {
              developer {
                id = 'emil'
                name = 'Emil Lundberg'
                email = 'emil@yubico.com'
              }
            }

            licenses {
              license {
                name = 'BSD-license'
                comments = 'Revised 2-clause BSD license'
              }
            }

            scm {
              url = 'scm:git:git://github.com/Yubico/java-webauthn-server.git'
              connection = 'scm:git:git://github.com/Yubico/java-webauthn-server.git'
              developerConnection = 'scm:git:ssh://git@github.com/Yubico/java-webauthn-server.git'
              tag = 'HEAD'
            }
          }
        }
      }
    }

    if (publishEnabled) {
      signing {
        useGpgCmd()
        sign publishing.publications.jars
      }

      tasks.withType(Sign) { Sign signTask ->
        rootProject.tasks.collectSignatures {
          from signTask.inputs.files
          from signTask.outputs.files
        }
        signTask.finalizedBy rootProject.tasks.collectSignatures
      }
    }
  }

}

// The root project has no sources, but the dependency platform also needs to be published as an artifact
// See https://docs.gradle.org/current/userguide/java_platform_plugin.html
// See https://github.com/Yubico/java-webauthn-server/issues/93#issuecomment-822806951
publishing {
  publications {
    jars(MavenPublication) {
      from components.javaPlatform

      pom {
        name = project.name
        description = project.description
        url = 'https://developers.yubico.com/java-webauthn-server/'

        developers {
          developer {
            id = 'emil'
            name = 'Emil Lundberg'
            email = 'emil@yubico.com'
          }
        }

        licenses {
          license {
            name = 'BSD-license'
            comments = 'Revised 2-clause BSD license'
          }
        }

        scm {
          url = 'scm:git:git://github.com/Yubico/java-webauthn-server.git'
          connection = 'scm:git:git://github.com/Yubico/java-webauthn-server.git'
          developerConnection = 'scm:git:ssh://git@github.com/Yubico/java-webauthn-server.git'
          tag = 'HEAD'
        }
      }
    }
  }
}

if (publishEnabled) {
  signing {
    useGpgCmd()
    sign publishing.publications.jars
  }
}

task pitestMerge(type: com.yubico.gradle.pitest.tasks.PitestMergeTask)<|MERGE_RESOLUTION|>--- conflicted
+++ resolved
@@ -117,28 +117,12 @@
   destinationDir = file("${rootProject.buildDir}/javadoc")
 }
 
-<<<<<<< HEAD
 task collectSignatures(type: Sync) {
   destinationDir = file("${rootProject.buildDir}/dist")
   duplicatesStrategy DuplicatesStrategy.FAIL
   include '*.jar', '*.jar.asc'
 }
 
-String getGitCommit() {
-  def proc = "git rev-parse HEAD".execute(null, projectDir)
-  proc.waitFor()
-  if (proc.exitValue() != 0) {
-    return null
-  }
-  return proc.text.trim()
-}
-
-String getGitCommitOrUnknown() {
-  return getGitCommit() ?: 'UNKNOWN'
-}
-
-=======
->>>>>>> fa04cff4
 subprojects { project ->
 
   if (project.plugins.hasPlugin('scala') && project.plugins.hasPlugin('com.diffplug.spotless')) {
